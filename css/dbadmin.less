--- conflicted
+++ resolved
@@ -41,69 +41,8 @@
 		height: 100%;
 		overflow: auto;
 		
-<<<<<<< HEAD
 		> table {
 			.table;
-=======
-		table {
-			width: 100%;
-			table-layout:fixed;
-			
-			
-			tr {
-				&:nth-child(even) {
-					background-color: @light-blue;
-				}
-				&:nth-child(odd) {
-					background-color: darken(@light-blue, 10%);
-				}
-				
-				> th {
-					background-color: @dark-blue;
-				}
-				
-				> td,th {
-					padding: 2px 5px 2px 5px;
-					&.center {
-						text-align: center;
-					}
-					&.mini {
-						width: 20px;
-					}
-					&.small {
-						width: 60px;
-						overflow: hidden;
-						white-space:nowrap;
-					}
-					&.medium {
-						width: 110px;
-						overflow: hidden;
-						white-space:nowrap;
-					}
-					&.message {
-						word-wrap: break-word;
-						min-width: 100px;
-					}
-					&.cutLeft {
-						direction: rtl;
-					}
-					&.W {
-						background-color: @orange;
-					}
-					&.E {
-						background-color: @red;
-					}
-					
-					input[type="text"] {
-						width: 100%;
-					}
-					
-					a {
-						cursor: pointer;
-					}
-				}
-			}
->>>>>>> a1949b8c
 		}
 		
 	}

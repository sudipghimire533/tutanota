--- conflicted
+++ resolved
@@ -110,14 +110,11 @@
 	_folderText: ?string;
 	mailHeaderDialog: Dialog;
 	mailHeaderInfo: string;
-<<<<<<< HEAD
 	_isScaling: boolean;
 	_domScaleButton: HTMLElement;
-=======
 	_filesExpanded: Stream<boolean>;
 	_inlineImages: Promise<InlineImages>;
 	_domBodyDeferred: DeferredObject<HTMLElement>;
->>>>>>> e38a2b71
 
 	constructor(mail: Mail, showFolder: boolean) {
 		if (isDesktop()) {
@@ -215,25 +212,6 @@
 		if (mail.state === MailState.DRAFT) {
 			actions.add(new Button('edit_action', () => this._editDraft(), () => Icons.Edit))
 		} else {
-<<<<<<< HEAD
-			let loadExternalContentButton = new Button('contentBlocked_msg', () => {
-				if (this._mailBody) {
-					Dialog.confirm("contentBlocked_msg", "showBlockedContent_action").then((confirmed) => {
-						if (confirmed) {
-							this._htmlBody = urlify(htmlSanitizer.sanitize(neverNull(this._mailBody).text, false).text)
-							this._contentBlocked = false
-							m.redraw()
-						}
-					})
-				}
-			}, () => Icons.Picture)
-			loadExternalContentButton.setIsVisibleHandler(() => this._contentBlocked)
-
-			let restrictedParticipants = mail.restrictions && mail.restrictions.participantGroupInfos.length > 0
-
-			actions.add(loadExternalContentButton)
-=======
->>>>>>> e38a2b71
 			if (!this._isAnnouncement()) {
 				actions.add(new Button('reply_action', () => this._reply(false), () => Icons.Reply))
 				let userController = logins.getUserController()
@@ -361,18 +339,24 @@
 							m("hr.hr.mt"),
 						]),
 
-<<<<<<< HEAD
-						m(".rel.scroll-x" + (client.isMobileDevice() ? "" : ".scroll"),
-							m("#mail-body.selectable.touch-callout.break-word-links" + (client.isMobileDevice() ? "" : ".scroll"), {
+						m(".rel.scroll-x",
+							m("#mail-body.selectable.touch-callout.break-word-links.margin-are-inset-lr"
+							+ (this._contrastFixNeeded ? ".bg-white.content-black" :" ")
+							+ (client.isMobileDevice() ? "" : ".scroll-no-overlay"), {
 								oncreate: vnode => {
-									this._domBody = vnode.dom
+								this._domBodyDeferred.resolve(vnode.dom)
 									this._updateLineHeight()
-									const width = this._domBody.getBoundingClientRect().width
+									const width = vnode.dom.getBoundingClientRect().width
 									const containerWidth = this._domMailViewer ? this._domMailViewer.getBoundingClientRect().width : -1
 									console.log(`body width: ${width}, container width: ${containerWidth}`)
 									this._rescale(vnode)
 								},
-								onupdate: (vnode) => this._rescale(vnode),
+							onupdate: (vnode) => {
+								if (this._domBodyDeferred.promise.isPending()) {
+									this._domBodyDeferred.resolve(vnode.dom)
+								}
+								this._rescale(vnode)
+							},
 								onclick: (event: Event) => this._handleAnchorClick(event),
 								onsubmit: (event: Event) => this._confirmSubmit(event),
 								style: {'line-height': this._bodyLineHeight, 'transform-origin': 'top left'},
@@ -389,35 +373,6 @@
 									? m(errorMessageBox)
 									: m.trust(this._htmlBody))) // this._htmlBody is always sanitized
 						)
-=======
-						m("#mail-body.body.rel.plr-l.scroll-x.pt-s.pb-floating.selectable.touch-callout.break-word-links.margin-are-inset-lr"
-							+ (this._contrastFixNeeded ? ".bg-white.content-black" : "")
-							+ (client.isMobileDevice() ? "" : ".scroll-no-overlay"), {
-							oncreate: vnode => {
-								this._domBodyDeferred.resolve(vnode.dom)
-								this._updateLineHeight()
-							},
-							onupdate: (vnode) => {
-								if (this._domBodyDeferred.promise.isPending()) {
-									this._domBodyDeferred.resolve(vnode.dom)
-								}
-							},
-							onclick: (event: Event) => this._handleAnchorClick(event),
-							onsubmit: (event: Event) => this._confirmSubmit(event),
-							style: {'line-height': this._bodyLineHeight}
-						}, (this._mailBody == null && !this._errorOccurred)
-							? m(".progress-panel.flex-v-center.items-center", {
-								style: {
-									height: '200px'
-								}
-							}, [
-								progressIcon(),
-								m("small", lang.get("loading_msg"))
-							])
-							: ((this._errorOccurred || this.mail._errors || neverNull(this._mailBody)._errors)
-								? m(errorMessageBox)
-								: m.trust(this._htmlBody))) // this._htmlBody is always sanitized
->>>>>>> e38a2b71
 					]
 				),
 

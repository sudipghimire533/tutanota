--- conflicted
+++ resolved
@@ -94,13 +94,10 @@
 	onbeforeremove: Function;
 	_scrollAnimation: Promise<void>;
 	_folderText: ?string;
-<<<<<<< HEAD
+	mailHeaderDialog: Dialog;
+	mailHeaderInfo: string;
 	lastDistance: number;
 	lastScale: number;
-=======
-	mailHeaderDialog: Dialog;
-	mailHeaderInfo: string;
->>>>>>> 40a2d45c
 
 	constructor(mail: Mail, showFolder: boolean) {
 		this.mail = mail
@@ -368,9 +365,8 @@
 							m("hr.hr.mt"),
 						]),
 
-<<<<<<< HEAD
 						m(".rel.scroll-x" + (client.isMobileDevice() ? "" : ".scroll"),
-							m("#mail-body.selectable.touch-callout" + (client.isMobileDevice() ? "" : ".scroll"), {
+							m("#mail-body.selectable.touch-callout.break-word-links" + (client.isMobileDevice() ? "" : ".scroll"), {
 								oncreate: vnode => {
 									this._domBody = vnode.dom
 									this._updateLineHeight()
@@ -380,7 +376,7 @@
 									this._rescale(vnode)
 								},
 								onupdate: (vnode) => this._rescale(vnode),
-								onclick: (event: Event) => this._handleMailto(event),
+								onclick: (event: Event) => this._handleAnchorClick(event),
 								onsubmit: (event: Event) => this._confirmSubmit(event),
 								style: {'line-height': this._bodyLineHeight, 'transform-origin': 'top left'},
 								ontouchmove: (e) => {
@@ -416,27 +412,6 @@
 									? m(errorMessageBox)
 									: m.trust(this._htmlBody))) // this._htmlBody is always sanitized
 						)
-=======
-						m("#mail-body.body.rel.plr-l.scroll-x.pt-s.pb-floating.selectable.touch-callout.break-word-links"
-							+ (client.isMobileDevice() ? "" : ".scroll"), {
-							oncreate: vnode => {
-								this._domBody = vnode.dom
-								this._updateLineHeight()
-							},
-							onclick: (event: Event) => this._handleAnchorClick(event),
-							onsubmit: (event: Event) => this._confirmSubmit(event),
-							style: {'line-height': this._bodyLineHeight}
-						}, (this._mailBody == null
-							&& !this._errorOccurred) ? m(".progress-panel.flex-v-center.items-center", {
-							style: {
-								height: '200px'
-							}
-						}, [
-							progressIcon(),
-							m("small", lang.get("loading_msg"))
-						]) : ((this._errorOccurred || this.mail._errors
-							|| neverNull(this._mailBody)._errors) ? m(errorMessageBox) : m.trust(this._htmlBody))) // this._htmlBody is always sanitized
->>>>>>> 40a2d45c
 					]
 				)
 			]
@@ -448,7 +423,14 @@
 		this._setupShortcuts()
 	}
 
-<<<<<<< HEAD
+	_tutaoBadge(): Vnode<*> | null {
+		return isTutanotaTeamMail(this.mail) ? m(Badge, {classes: ".mr-s"}, "Tutanota Team") : null
+	}
+
+	_isAnnouncement(): boolean {
+		return isExcludedMailAddress(this.mail.sender.address)
+	}
+
 
 	_rescale(vnode: Vnode<any>) {
 		// const child = Array.from(vnode.dom.children).reduce((acc, ch) => {
@@ -469,14 +451,6 @@
 		// child.style.transform = `scale(${scale}) translate(-${(child.scrollWidth - child.scrollWidth * scale) / 2}px, -${heightDiffHalf}px)`
 		child.style.transform = `scale(${scale})`
 		this.lastScale = scale
-=======
-	_tutaoBadge(): Vnode<*> | null {
-		return isTutanotaTeamMail(this.mail) ? m(Badge, {classes: ".mr-s"}, "Tutanota Team") : null
-	}
-
-	_isAnnouncement(): boolean {
-		return isExcludedMailAddress(this.mail.sender.address)
->>>>>>> 40a2d45c
 	}
 
 	_setupShortcuts() {

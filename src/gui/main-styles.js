--- conflicted
+++ resolved
@@ -783,15 +783,13 @@
 			"animation": "move-stripes 2s linear infinite"
 		},
 
-<<<<<<< HEAD
 		'.transition-margin': {'transition': `margin-bottom 200ms ease-in-out`},
-=======
+
 		'.date-selected': {
 			'border-radius': '50%',
 			background: theme.content_accent,
 			color: theme.content_button_icon,
 		},
->>>>>>> aac9ccc0
 
 		// media query for mobile devices, should be one pixel less than style.isDesktopLayout
 		[`@media (max-width: ${size.desktop_layout_width - 1}px)`]: {

--- conflicted
+++ resolved
@@ -30,15 +30,12 @@
 import {NotFoundError, PreconditionFailedError} from "../api/common/error/RestError"
 import {showSharingBuyDialog} from "../subscription/WhitelabelAndSharingBuyDialog"
 import {logins} from "../api/main/LoginController"
-<<<<<<< HEAD
 import {RecipientsNotFoundError} from "../api/common/error/RecipientsNotFoundError"
 import type {EntityEventsListener} from "../api/main/EventController"
 import {isUpdateForTypeRef} from "../api/main/EventController"
 import {locator} from "../api/main/MainLocator"
-=======
 import {MailEditor} from "../mail/MailEditor"
 import {mailModel} from "../mail/MailModel"
->>>>>>> ded57ab4
 
 
 type GroupMemberInfo = {
@@ -132,30 +129,7 @@
 					title: lang.get("sharing_label"),
 					type: DialogType.EditMedium,
 					child: () => m(CalendarSharingDialogContent, {
-<<<<<<< HEAD
 						groupDetails
-=======
-						groupDetails,
-						sendInviteHandler: (recipients, capability) => {
-							showProgressDialog("calendarInvitationProgress_msg",
-								worker.sendGroupInvitation(groupInfo, getCalendarName(groupInfo.name), recipients, capability)
-							).then(() => dialog.close())
-							 .then(() => sendShareNotificationEmail(groupInfo, recipients))
-							 .catch(PreconditionFailedError, e => {
-								 if (logins.getUserController().isGlobalAdmin()) {
-									 Dialog.confirm("sharingFeatureNotOrderedAdmin_msg")
-									       .then(confirmed => {
-										       if (confirmed) {
-											       showSharingBuyDialog(true)
-										       }
-									       })
-								 } else {
-									 Dialog.error("sharingFeatureNotOrderedUser_msg")
-								 }
-
-							 })
-						}
->>>>>>> ded57ab4
 					}),
 					okAction: null,
 					cancelAction: () => unsubscribeEventListener()
@@ -346,12 +320,15 @@
 			invitePeopleValueTextField.createBubbles()
 			if (invitePeopleValueTextField.bubbles.length === 0) {
 				return Dialog.error("noRecipients_msg")
+
 			} else {
-				sendCalendarInvitation(sharedGroupInfo, invitePeopleValueTextField.bubbles.map(b => b.entity), capapility())
+				const recipients = invitePeopleValueTextField.bubbles.map(b => b.entity)
+				sendCalendarInvitation(sharedGroupInfo, recipients, capapility())
 					.then(success => {
 							console.log("success", success)
 							if (success) {
 								dialog.close()
+								sendShareNotificationEmail(sharedGroupInfo, recipients)
 							}
 						}
 					)

.classpath
.project
build/
*/bin/
node_modules/
<<<<<<< HEAD
.idea/
=======
*/.idea/
>>>>>>> e8404fc0


<|MERGE_RESOLUTION|>--- conflicted
+++ resolved
@@ -3,10 +3,6 @@
 build/
 */bin/
 node_modules/
-<<<<<<< HEAD
-.idea/
-=======
 */.idea/
->>>>>>> e8404fc0
 
 

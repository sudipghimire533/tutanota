use std::collections::HashMap;

use mockall::automock;
use thiserror::Error;

#[derive(uniffi::Enum, Debug, PartialEq)]
pub enum HttpMethod {
    GET,
    POST,
    PUT,
    DELETE,
}

/// HTTP(S) data inserted by the `RestClient` in its REST requests
#[derive(uniffi::Record)]
pub struct RestClientOptions {
    pub headers: HashMap<String, String>,
    pub body: Option<Vec<u8>>,
}

/// An error thrown by the `RestClient` (the injected HTTP client Kotlin/Swift/JavaScript)
#[derive(Error, Debug, uniffi::Error)]
pub enum RestClientError {
    #[error("Network error")]
    NetworkError,
}

/// HTTP(S) data contained within a response from the backend
#[derive(uniffi::Record)]
pub struct RestResponse {
    pub status: u32,
    pub headers: HashMap<String, String>,
    pub body: Option<Vec<u8>>,
}

/// Provides a Rust SDK level interface for performing REST requests
/// using the HTTP client injected by calling code (Kotlin/Swift/JavaScript)
#[uniffi::export(with_foreign)]
<<<<<<< HEAD
#[cfg_attr(test, mockall::automock)]
=======
#[automock]
>>>>>>> 25bba886
#[async_trait::async_trait]
pub trait RestClient: Send + Sync {
    /// Performs an HTTP request with binary data in its body using the injected HTTP client
    async fn request_binary(
        &self,
        url: String,
        method: HttpMethod,
        options: RestClientOptions,
    ) -> Result<RestResponse, RestClientError>;
}<|MERGE_RESOLUTION|>--- conflicted
+++ resolved
@@ -1,6 +1,5 @@
 use std::collections::HashMap;
 
-use mockall::automock;
 use thiserror::Error;
 
 #[derive(uniffi::Enum, Debug, PartialEq)]
@@ -36,11 +35,7 @@
 /// Provides a Rust SDK level interface for performing REST requests
 /// using the HTTP client injected by calling code (Kotlin/Swift/JavaScript)
 #[uniffi::export(with_foreign)]
-<<<<<<< HEAD
 #[cfg_attr(test, mockall::automock)]
-=======
-#[automock]
->>>>>>> 25bba886
 #[async_trait::async_trait]
 pub trait RestClient: Send + Sync {
     /// Performs an HTTP request with binary data in its body using the injected HTTP client

use std::collections::HashMap;
use std::fmt::Display;
use std::sync::Arc;

<<<<<<< HEAD
use crate::{ApiCallError, AuthHeadersProvider, IdTuple, ListLoadDirection, RestClient, TypeRef};
=======
use crate::{ApiCallError, IdTuple, LoginState, RestClient, SdkState, TypeRef};
>>>>>>> 4cd634ba
use crate::element_value::{ElementValue, ParsedEntity};
use crate::generated_id::GeneratedId;
use crate::json_serializer::JsonSerializer;
use crate::json_element::RawEntity;
use crate::metamodel::TypeModel;
use crate::rest_client::{HttpMethod, RestClientOptions};
use crate::rest_error::{HttpError};
use crate::type_model_provider::{TypeModelProvider};
use crate::user_facade::AuthHeadersProvider;

/// Denotes an ID that can be serialised into a string
pub trait IdType: Display + 'static {}

impl IdType for String {}

impl IdType for GeneratedId {}

impl IdType for IdTuple {}


/// A high level interface to manipulate unencrypted entities/instances via the REST API
pub struct EntityClient {
    rest_client: Arc<dyn RestClient>,
    base_url: String,
    auth_headers_provider: Arc<dyn AuthHeadersProvider + Send + Sync>,
    json_serializer: Arc<JsonSerializer>,
    type_model_provider: Arc<TypeModelProvider>,
}

<<<<<<< HEAD
// TODO: remove this allowance after completing the implementation of `EntityClient`
#[allow(unused_variables)]
=======
// TODO: Fix architecture of `AuthHeadersProvider`
impl AuthHeadersProvider for SdkState {
    /// This version has client_version in header, unlike the LoginState version
    fn create_auth_headers(&self, model_version: u32) -> HashMap<String, String> {
        let auth_state = self.login_state.read().unwrap();
        let mut headers = auth_state.create_auth_headers(model_version);
        headers.insert("cv".to_owned(), self.client_version.to_owned());
        headers.insert("v".to_owned(), model_version.to_string());
        headers
    }

    fn is_fully_logged_in(&self) -> bool {
        let auth_state = self.login_state.read().unwrap();
        auth_state.is_fully_logged_in()
    }
}

impl AuthHeadersProvider for LoginState {
    fn create_auth_headers(&self, model_version: u32) -> HashMap<String, String> {
        match self {
            LoginState::NotLoggedIn => HashMap::new(),
            LoginState::LoggedIn { access_token } => HashMap::from([
                ("accessToken".to_string(), access_token.clone()),
            ])
        }
    }

    fn is_fully_logged_in(&self) -> bool {
        return match self {
            LoginState::NotLoggedIn => false,
            LoginState::LoggedIn { .. } => true
        };
    }
}


>>>>>>> 4cd634ba
impl EntityClient {
    pub(crate) fn new(
        rest_client: Arc<dyn RestClient>,
        json_serializer: Arc<JsonSerializer>,
        base_url: &str,
        auth_headers_provider: Arc<dyn AuthHeadersProvider + Send + Sync>,
        type_model_provider: Arc<TypeModelProvider>,
    ) -> Self {
        EntityClient {
            rest_client,
            json_serializer,
            base_url: base_url.to_owned(),
            auth_headers_provider,
            type_model_provider,
        }
    }

    /// Gets an entity/instance of type `type_ref` from the backend
    pub async fn load<T: IdType>(
        &self,
        type_ref: &TypeRef,
        id: &T,
    ) -> Result<ParsedEntity, ApiCallError> {
        let type_model = self.get_type_model(&type_ref)?;
        let url = format!("{}/rest/{}/{}/{}", self.base_url, type_ref.app, type_ref.type_, id);
        let model_version: u32 = type_model.version.parse().map_err(|_| {
            let message = format!("Tried to parse invalid model_version {}", type_model.version);
            ApiCallError::InternalSdkError { error_message: message }
        })?;
        let options = RestClientOptions {
            body: None,
            headers: self.auth_headers_provider.create_auth_headers(model_version),
        };
        let response = self
            .rest_client
            .request_binary(url, HttpMethod::GET, options)
            .await?;
        let precondition = response.headers.get("precondition");
        match response.status {
            200..=299 => {
                // Ok
            }
            _ => return Err(ApiCallError::ServerResponseError { source: HttpError::from_http_response(response.status, precondition)? })
        }
        let response_bytes = response.body.expect("no body");
        let response_entity = serde_json::from_slice::<RawEntity>(response_bytes.as_slice()).unwrap();
        let parsed_entity = self.json_serializer.parse(type_ref, response_entity)?;
        Ok(parsed_entity)
    }

    /// Returns the definition of an entity/instance type using the internal `TypeModelProvider`
    pub fn get_type_model(&self, type_ref: &TypeRef) -> Result<&TypeModel, ApiCallError> {
        let type_model = match self.type_model_provider.get_type_model(&type_ref.app, &type_ref.type_) {
            Some(value) => value,
            None => {
                let message = format!("Model {} not found in app {}", type_ref.type_, type_ref.app);
                return Err(ApiCallError::InternalSdkError { error_message: message });
            }
        };
        Ok(type_model)
    }

    /// Fetches and returns all entities/instances in a list element type
    pub async fn load_all(
        &self,
        type_ref: &TypeRef,
        list_id: &IdTuple,
        start: Option<String>,
    ) -> Result<Vec<ParsedEntity>, ApiCallError> {
        todo!()
    }

    /// Fetches and returns a specified number (`count`) of entities/instances
    /// in a list element type starting at the index `start_id`
    pub async fn load_range(
        &self,
        type_ref: &TypeRef,
        list_id: &IdTuple,
        start_id: &str,
        count: &str,
        list_load_direction: ListLoadDirection,
    ) -> Result<Vec<ParsedEntity>, ApiCallError> {
        todo!()
    }

    /// Stores a newly created entity/instance as a single element on the backend
    pub async fn setup_element(&self, type_ref: &TypeRef, entity: RawEntity) -> Vec<String> {
        todo!()
    }

    /// Stores a newly created entity/instance as a part of a list element on the backend
    pub async fn setup_list_element(
        &self,
        type_ref: &TypeRef,
        list_id: &IdTuple,
        entity: RawEntity,
    ) -> Vec<String> {
        todo!()
    }

    /// Updates an entity/instance in the backend
    pub async fn update(&self, type_ref: &TypeRef, entity: ParsedEntity,
                        model_version: u32) -> Result<(), ApiCallError> {
        let id = match &entity.get("_id").unwrap() {
            ElementValue::IdTupleId(ref id_tuple) => id_tuple.to_string(),
            _ => panic!("id is not string or array"),
        };
        let raw_entity = self.json_serializer.serialize(type_ref, entity)?;
        let body = serde_json::to_vec(&raw_entity).unwrap();
        let options = RestClientOptions {
            body: Some(body),
            headers: self.auth_headers_provider.create_auth_headers(model_version),
        };
        // FIXME we should look at type model whether it is ET or LET
        let url = format!(
            "{}/rest/{}/{}/{}",
            self.base_url, type_ref.app, type_ref.type_, id
        );
        self.rest_client
            .request_binary(url, HttpMethod::PUT, options)
            .await?;
        Ok(())
    }

    /// Deletes an existing single entity/instance on the backend
    pub async fn erase_element(&self, type_ref: &TypeRef, id: &GeneratedId) -> Result<(), ApiCallError> {
        todo!()
    }

    /// Deletes an existing entity/instance of a list element type on the backend
    pub async fn erase_list_element(&self, type_ref: &TypeRef, id: IdTuple) -> Result<(), ApiCallError> {
        todo!()
    }
}

#[cfg(test)]
mockall::mock! {
    pub EntityClient {
        pub async fn load<T: IdType  + 'static>(
            &self,
            type_ref: &TypeRef,
            id: &T,
        ) -> Result<ParsedEntity, ApiCallError>;
        pub fn get_type_model(&self, type_ref: &TypeRef) -> Result<&'static TypeModel, ApiCallError>;
        pub async fn load_all(
            &self,
            type_ref: &TypeRef,
            list_id: &IdTuple,
            start: Option<String>,
        ) -> Result<Vec<ParsedEntity>, ApiCallError>;
        pub async fn load_range(
            &self,
            type_ref: &TypeRef,
            list_id: &IdTuple,
            start_id: &str,
            count: &str,
            list_load_direction: ListLoadDirection,
        ) -> Result<Vec<ParsedEntity>, ApiCallError>;
        pub async fn setup_element(&self, type_ref: &TypeRef, entity: RawEntity) -> Vec<String>;
        pub async fn setup_list_element(
            &self,
            type_ref: &TypeRef,
            list_id: &IdTuple,
            entity: RawEntity,
        ) -> Vec<String>;
        pub async fn update(&self, type_ref: &TypeRef, entity: ParsedEntity, model_version: u32)
                        -> Result<(), ApiCallError>;
        pub async fn erase_element(&self, type_ref: &TypeRef, id: &GeneratedId) -> Result<(), ApiCallError>;
        pub async fn erase_list_element(&self, type_ref: &TypeRef, id: IdTuple) -> Result<(), ApiCallError>;
    }
}<|MERGE_RESOLUTION|>--- conflicted
+++ resolved
@@ -2,11 +2,7 @@
 use std::fmt::Display;
 use std::sync::Arc;
 
-<<<<<<< HEAD
-use crate::{ApiCallError, AuthHeadersProvider, IdTuple, ListLoadDirection, RestClient, TypeRef};
-=======
 use crate::{ApiCallError, IdTuple, LoginState, RestClient, SdkState, TypeRef};
->>>>>>> 4cd634ba
 use crate::element_value::{ElementValue, ParsedEntity};
 use crate::generated_id::GeneratedId;
 use crate::json_serializer::JsonSerializer;
@@ -36,47 +32,8 @@
     type_model_provider: Arc<TypeModelProvider>,
 }
 
-<<<<<<< HEAD
 // TODO: remove this allowance after completing the implementation of `EntityClient`
 #[allow(unused_variables)]
-=======
-// TODO: Fix architecture of `AuthHeadersProvider`
-impl AuthHeadersProvider for SdkState {
-    /// This version has client_version in header, unlike the LoginState version
-    fn create_auth_headers(&self, model_version: u32) -> HashMap<String, String> {
-        let auth_state = self.login_state.read().unwrap();
-        let mut headers = auth_state.create_auth_headers(model_version);
-        headers.insert("cv".to_owned(), self.client_version.to_owned());
-        headers.insert("v".to_owned(), model_version.to_string());
-        headers
-    }
-
-    fn is_fully_logged_in(&self) -> bool {
-        let auth_state = self.login_state.read().unwrap();
-        auth_state.is_fully_logged_in()
-    }
-}
-
-impl AuthHeadersProvider for LoginState {
-    fn create_auth_headers(&self, model_version: u32) -> HashMap<String, String> {
-        match self {
-            LoginState::NotLoggedIn => HashMap::new(),
-            LoginState::LoggedIn { access_token } => HashMap::from([
-                ("accessToken".to_string(), access_token.clone()),
-            ])
-        }
-    }
-
-    fn is_fully_logged_in(&self) -> bool {
-        return match self {
-            LoginState::NotLoggedIn => false,
-            LoginState::LoggedIn { .. } => true
-        };
-    }
-}
-
-
->>>>>>> 4cd634ba
 impl EntityClient {
     pub(crate) fn new(
         rest_client: Arc<dyn RestClient>,

#![allow(unused)] // TODO: Remove this when implementing the crypto entity client
use std::borrow::Borrow;
use std::collections::HashMap;
use std::sync::Arc;
use std::time::SystemTime;

use crate::ApiCallError;
use crate::crypto::IV_BYTE_SIZE;
use crate::date::DateTime;
use crate::crypto::key::GenericAesKey;
use crate::element_value::{ElementValue, ParsedEntity};
use crate::element_value::ElementValue::Bool;
use crate::metamodel::{AssociationType, Cardinality, ModelAssociation, ModelValue, TypeModel, ValueType};
use crate::type_model_provider::TypeModelProvider;

/// Provides high level functions to handle encryption/decryption of entities
#[derive(uniffi::Object)]
pub struct EntityFacade {
    type_model_provider: Arc<TypeModelProvider>,
}

#[cfg_attr(test, mockall::automock)]
impl EntityFacade {
    pub fn new(type_model_provider: Arc<TypeModelProvider>) -> Self {
        EntityFacade {
            type_model_provider
        }
    }
    pub fn decrypt_and_map(&self, type_model: &TypeModel, mut entity: ParsedEntity, session_key: &GenericAesKey) -> Result<ParsedEntity, ApiCallError> {
        let mut mapped_decrypted: HashMap<String, ElementValue> = Default::default();
        let mut mapped_errors: HashMap<String, ElementValue> = Default::default();
        let mut mapped_ivs: HashMap<String, ElementValue> = Default::default();

        for (&key, model_value) in type_model.values.iter() {
            let stored_element = entity.remove(key).unwrap_or_else(|| ElementValue::Null);
            let (decrypted, ivs, errors) = self.map_value(stored_element, session_key, key, model_value)?;

            mapped_decrypted.insert(key.to_string(), decrypted);
            if errors.is_some() {
                mapped_errors.insert(key.to_string(), ElementValue::Dict(errors.unwrap()));
            }
            if ivs.is_some() {
                mapped_ivs.insert(key.to_string(), ElementValue::Bytes(ivs.unwrap().to_vec()));
            }
        }

        for (&association_name, association_model) in type_model.associations.iter() {
            let association_entry = entity.remove(association_name).unwrap_or(ElementValue::Null);
            let (mapped_association, errors) = self.map_associations(type_model, association_entry, session_key, &association_name, association_model)?;

            mapped_decrypted.insert(association_name.to_string(), mapped_association);
            mapped_errors.insert(association_name.to_string(), ElementValue::Dict(errors));
        }

        mapped_decrypted.insert("errors".to_string(), ElementValue::Dict(mapped_errors));
        mapped_decrypted.insert("final_ivs".to_string(), ElementValue::Dict(mapped_ivs));
        Ok(mapped_decrypted)
    }

    fn map_associations(&self, type_model: &TypeModel, association_data: ElementValue, session_key: &GenericAesKey, association_name: &str, association_model: &ModelAssociation) -> Result<(ElementValue, HashMap<String, ElementValue>), ApiCallError> {
        let mut errors: HashMap<String, ElementValue> = Default::default();
        let dependency = match association_model.dependency {
            Some(ref dep) => dep,
            None => type_model.app
        };

        let aggregate_type_model = match self.type_model_provider.get_type_model(dependency, association_model.ref_type) {
            Some(type_model) => type_model,
            // Undefined type model or type ref should be treated as panic as the system isn't
            // capable of dealing with unknown types
            None => panic!("Undefined type_model {}", association_model.ref_type)
        };

        return if let AssociationType::Aggregation = association_model.association_type {
            match (association_data, association_model.cardinality.borrow()) {
                (ElementValue::Null, Cardinality::ZeroOrOne) => Ok((ElementValue::Null, errors)),
                (ElementValue::Null, Cardinality::One) => Err(ApiCallError::InternalSdkError { error_message: format!("Value {association_name} with cardinality ONE can't be null") }),
                (ElementValue::Array(arr), Cardinality::Any) => {
                    let mut aggregate_vec: Vec<ElementValue> = Vec::with_capacity(arr.len());
                    for (index, aggregate) in arr.into_iter().enumerate() {
                        match aggregate {
                            ElementValue::Dict(entity) => {
                                let mut decrypted_aggregate = self.decrypt_and_map(aggregate_type_model, entity, session_key)?;

                                // Errors should be grouped inside the top-most object, so they should be
                                // extracted and removed from aggregates
                                if decrypted_aggregate.get("errors").is_some() {
                                    let error_key = &format!("{}_{}", association_name, index);
                                    self.extract_errors(error_key, &mut errors, &mut decrypted_aggregate);
                                }

                                aggregate_vec.push(ElementValue::Dict(decrypted_aggregate));
                            }
                            _ => return Err(ApiCallError::InternalSdkError { error_message: format!("Invalid aggregate format. {} isn't a dict", association_name) })
                        }
                    };

                    Ok((ElementValue::Array(aggregate_vec), errors))
                }
                (ElementValue::Dict(dict), Cardinality::One | Cardinality::ZeroOrOne) => {
                    let decrypted_aggregate = self.decrypt_and_map(aggregate_type_model, dict, session_key);
                    match decrypted_aggregate {
                        Ok(mut dec_aggregate) => {
                            self.extract_errors(association_name, &mut errors, &mut dec_aggregate);
                            Ok((ElementValue::Dict(dec_aggregate), errors))
                        }
                        Err(_) => {
                            return Err(ApiCallError::InternalSdkError { error_message: format!("Failed to decrypt association {association_name}") });
                        }
                    }
                }
                _ => Err(ApiCallError::InternalSdkError { error_message: format!("Invalid association {association_name}") })
            }
        } else {
            Ok((association_data, errors))
        };
    }

    fn extract_errors(&self, association_name: &str, errors: &mut HashMap<String, ElementValue>, dec_aggregate: &mut ParsedEntity) {
        match dec_aggregate.remove("errors") {
            Some(ElementValue::Dict(err_dict)) => {
                errors.insert(association_name.to_string(), ElementValue::Dict(err_dict));
            }
            _ => ()
        }
    }

    fn map_value(&self, value: ElementValue, session_key: &GenericAesKey, key: &str, model_value: &ModelValue) -> Result<(ElementValue, Option<[u8; IV_BYTE_SIZE]>, Option<HashMap<String, ElementValue>>), ApiCallError> {
        let mut final_iv: Option<[u8; IV_BYTE_SIZE]> = None;

        if model_value.encrypted && model_value.is_final {
            match &value {
                ElementValue::Bytes(bytes) => final_iv = Some(self.extract_iv(bytes.as_slice())),
                ElementValue::Null => (),
                _ => return Err(ApiCallError::InternalSdkError { error_message: format!("Invalid encrypted data {key}. Not bytes") })
            };
        }

        if value == ElementValue::Null {
            if model_value.cardinality != Cardinality::ZeroOrOne {
                return Err(ApiCallError::InternalSdkError { error_message: format!("Value {key} with cardinality ONE can't be null") });
            }

            return Ok((ElementValue::Null, final_iv, None));
        } else if model_value.cardinality == Cardinality::One && value == ElementValue::String(String::new()) {
            return Ok((self.resolve_default_value(model_value.value_type.to_owned()), final_iv, None));
        }

        if model_value.encrypted {
<<<<<<< HEAD
            let decrypted_value = session_key.decrypt_data(value.assert_bytes().as_slice());
=======
            let decrypted_value = session_key.decrypt_data(value.assert_bytes().as_slice())
                .map_err(|e| ApiCallError::InternalSdkError { error_message: e.to_string() });
>>>>>>> 25bba886

            let mut errors: HashMap<String, ElementValue> = Default::default();
            let element_value = match decrypted_value {
                Ok(value) => {
                    let decrypted_value = self.parse_decrypted_value(model_value.value_type.to_owned(), value.as_slice());

                    match decrypted_value {
                        Ok(value) => {
                            if !model_value.is_final && value == ElementValue::String("".to_string()) {
                                final_iv = Some(self.extract_iv(value.assert_bytes().as_slice()));
                            }
                            value
                        }
                        Err(err) => {
                            errors.insert(key.to_string(), ElementValue::String(format!("Failed to decrypt {key}. {err}")));
                            self.resolve_default_value(model_value.value_type.to_owned())
                        }
                    }
                }
                Err(err) => {
                    errors.insert(key.to_string(), ElementValue::String(format!("Failed to decrypt {key}. {err}")));
                    self.resolve_default_value(model_value.value_type.to_owned())
                }
            };

            Ok((element_value, final_iv, Some(errors)))
        } else {
            Ok((value, final_iv, None))
        }
    }

    fn extract_iv(&self, encrypted_data: &[u8]) -> [u8; IV_BYTE_SIZE] {
        let mut iv_bytes: [u8; IV_BYTE_SIZE] = Default::default();
        iv_bytes.clone_from_slice(&encrypted_data[0..IV_BYTE_SIZE]);
        iv_bytes
    }

    fn resolve_default_value(&self, value_type: ValueType) -> ElementValue {
        return match value_type {
            ValueType::String => ElementValue::String(String::new()),
            ValueType::Number => ElementValue::Number(0),
            ValueType::Bytes => ElementValue::Bytes(Vec::new()),
            ValueType::Date => ElementValue::Date(DateTime::new(SystemTime::UNIX_EPOCH)),
            ValueType::Boolean => Bool(false),
            ValueType::CompressedString => ElementValue::String(String::new()),
            _ => panic!("Invalid type")
        };
    }

    fn parse_decrypted_value(&self, value_type: ValueType, bytes: &[u8]) -> Result<ElementValue, ApiCallError> {
        return match value_type {
            ValueType::String => Ok(ElementValue::String(String::from_utf8_lossy(bytes).to_string())),
            ValueType::Number => {
                if bytes.len().eq(&0) {
                    return Ok(ElementValue::Null);
                } else {
                    let bytes = match bytes.try_into() {
                        Ok(bytes) => bytes,
                        Err(_) => return Err(ApiCallError::InternalSdkError { error_message: "Failed to parse bytes slice".to_string() })
                    };
                    Ok(ElementValue::Number(i64::from_be_bytes(bytes)))
                }
            }
            ValueType::Bytes => Ok(ElementValue::Bytes(bytes.to_vec())),
            ValueType::Date => {
                let bytes = match bytes.try_into() {
                    Ok(bytes) => bytes,
                    Err(_) => return Err(ApiCallError::InternalSdkError { error_message: "Failed to parse bytes slice".to_string() })
                };
                Ok(ElementValue::Date(DateTime::from_millis(u64::from_be_bytes(bytes))))
            }
            ValueType::Boolean => {
                let value = if bytes.eq(&[0x01]) {
                    true
                } else if bytes.eq(&[0x00]) {
                    false
                } else {
                    return Err(ApiCallError::InternalSdkError { error_message: "Failed to parse boolean bytes".to_string() });
                };

                Ok(Bool(value))
            }
            ValueType::CompressedString => unimplemented!("compressed string"),
            _ => panic!("Failed to parse bytes into ElementValue")
        };
    }
}

#[cfg(test)]
mod tests {
    use std::sync::Arc;

    use rand::random;
    use crate::crypto::{Aes256Key, Iv};

<<<<<<< HEAD
    use crate::crypto::{Aes256Key, Iv};
=======
>>>>>>> 25bba886
    use crate::crypto::key::GenericAesKey;
    use crate::entities::entity_facade::EntityFacade;
    use crate::util::entity_test_utils::{assert_decrypted_mail, generate_email_entity};
    use crate::type_model_provider::init_type_model_provider;
    use crate::TypeRef;

    #[test]
    fn test_decrypt_mail() {
        let sk = GenericAesKey::Aes256(Aes256Key::from_bytes(&random::<[u8; 32]>()).unwrap());
        let iv = Iv::from_bytes(&random::<[u8; 16]>()).unwrap();

        let (encrypted_mail, original_mail) = generate_email_entity(
            None,
            &sk,
            &iv,
            false,
            "Subject".to_string(),
            "Sender".to_string(),
            "Recipient".to_string(),
        );

        let type_model_provider = Arc::new(init_type_model_provider());
        let entity_facade = EntityFacade::new(Arc::clone(&type_model_provider));

        let type_ref = TypeRef {
            app: "tutanota",
            type_: "Mail",
        };

        let type_model = type_model_provider.get_type_model(&type_ref.app, &type_ref.type_)
            .unwrap();

        let decrypted_mail = entity_facade.decrypt_and_map(type_model, encrypted_mail, &sk).unwrap();

        assert_decrypted_mail(&decrypted_mail, &original_mail);
    }
}<|MERGE_RESOLUTION|>--- conflicted
+++ resolved
@@ -147,12 +147,8 @@
         }
 
         if model_value.encrypted {
-<<<<<<< HEAD
-            let decrypted_value = session_key.decrypt_data(value.assert_bytes().as_slice());
-=======
             let decrypted_value = session_key.decrypt_data(value.assert_bytes().as_slice())
                 .map_err(|e| ApiCallError::InternalSdkError { error_message: e.to_string() });
->>>>>>> 25bba886
 
             let mut errors: HashMap<String, ElementValue> = Default::default();
             let element_value = match decrypted_value {
@@ -248,10 +244,7 @@
     use rand::random;
     use crate::crypto::{Aes256Key, Iv};
 
-<<<<<<< HEAD
     use crate::crypto::{Aes256Key, Iv};
-=======
->>>>>>> 25bba886
     use crate::crypto::key::GenericAesKey;
     use crate::entities::entity_facade::EntityFacade;
     use crate::util::entity_test_utils::{assert_decrypted_mail, generate_email_entity};
@@ -286,6 +279,13 @@
 
         let decrypted_mail = entity_facade.decrypt_and_map(type_model, encrypted_mail, &sk).unwrap();
 
-        assert_decrypted_mail(&decrypted_mail, &original_mail);
+        assert_eq!(decrypted_mail.get("receivedDate").unwrap(), original_mail.get("receivedDate").unwrap());
+        assert_eq!(decrypted_mail.get("sentDate").unwrap(), original_mail.get("sentDate").unwrap());
+        assert_eq!(decrypted_mail.get("confidential").unwrap(), original_mail.get("confidential").unwrap());
+        assert_eq!(decrypted_mail.get("subject").unwrap(), original_mail.get("subject").unwrap());
+        assert_eq!(decrypted_mail.get("sender").unwrap().assert_dict().get("name").unwrap(), original_mail.get("sender").unwrap().assert_dict().get("name").unwrap());
+        assert_eq!(decrypted_mail.get("sender").unwrap().assert_dict().get("address").unwrap(), original_mail.get("sender").unwrap().assert_dict().get("address").unwrap());
+        assert_eq!(decrypted_mail.get("toRecipients").unwrap().assert_array()[0].assert_dict().get("name").unwrap(), original_mail.get("toRecipients").unwrap().assert_array()[0].assert_dict().get("name").unwrap());
+        assert_eq!(decrypted_mail.get("toRecipients").unwrap().assert_array()[0].assert_dict().get("address").unwrap(), original_mail.get("toRecipients").unwrap().assert_array()[0].assert_dict().get("address").unwrap());
     }
 }
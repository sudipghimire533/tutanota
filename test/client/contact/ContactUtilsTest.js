import o from "ospec/ospec.js"
import {createContact} from "../../../src/api/entities/tutanota/Contact"
import {compareContacts, formatBirthdayNumeric} from "../../../src/contacts/ContactUtils"
import {createContactMailAddress} from "../../../src/api/entities/tutanota/ContactMailAddress"
import {createBirthday} from "../../../src/api/entities/tutanota/Birthday"
import {lang} from "../../../src/misc/LanguageViewModel"

o.spec("ContactUtilsTest", function () {
	let compare = function (c1Firstname, c1Lastname, c1MailAddress, c2Firstname, c2Lastname, c2MailAddress, expectedResult) {
		let c1 = createContact()
		let c2 = createContact()
		c1._id = ["a", "1"]
		c2._id = ["a", "2"]
		c1.firstName = c1Firstname
		c2.firstName = c2Firstname
		c1.lastName = c1Lastname
		c2.lastName = c2Lastname
		if (c1MailAddress) {
			let m = createContactMailAddress()
			m.address = c1MailAddress
			c1.mailAddresses.push(m)
		}
		if (c2MailAddress) {
			let m = createContactMailAddress()
			m.address = c2MailAddress
			c2.mailAddresses.push(m)
		}
		let result = compareContacts(c1, c2)
		// We should use Mithril's ability to print messages instead of this log when it will work again (and the moment of writing it's
		// fixed but not released: https://github.com/MithrilJS/mithril.js/issues/2391
		if (result != expectedResult) {
<<<<<<< HEAD
			console.log("error >>>>>>>", "'" + c1Firstname + "'", "'" + c1Lastname + "'", c1MailAddress, "'" + c2Firstname + "'", "'"
				+ c2Lastname + "'", c2MailAddress, "expected:", expectedResult, "result", result)
=======
			console.log("error >>>>>>>", {c1Firstname, c1Lastname, c1MailAddress}, {c2Firstname, c2Lastname, c2MailAddress},
				expectedResult, "result", result)
>>>>>>> 0ec60f21
		}
		o(result).equals(expectedResult)
	}

	o("compareContacts", () => {
		// only first name
		compare("Alf", "", null, "", "", null, -1)
		compare("Alf", "", null, "Bob", "", null, -1)
		compare("", "", null, "Bob", "", null, 1)
		compare("Bob", "", null, "Alf", "", null, 1)

		// only last name
		compare("", "Alf", null, "", "", null, -1)
		compare("", "Alf", null, "", "Bob", null, -1)
		compare("", "", null, "", "Bob", null, 1)
		compare("", "Bob", null, "", "Alf", null, 1)

		// only mail address
		compare("", "", "Alf", "", "", null, -1)
		compare("", "", "Alf", "", "", "Bob", -1)
		compare("", "", null, "", "", "Bob", 1)
		compare("", "", "Bob", "", "", "Alf", 1)

		// first and last name
		compare("", "Alf", null, "Alf", "Bob", null, 1)
		compare("Alf", "Bob", null, "Bob", "Alf", null, -1)
		compare("Alf", "Bob", null, "", "Bob", null, -1)
		compare("Alf", "", null, "Alf", "Bob", null, 1)

		// mixed
		compare("", "Bob", null, "", "", "Alf", -1)
		compare("Bob", "", null, "", "", "Alf", -1)
		compare("Alf", "Bob", "Bob", "Alf", "Bob", "Alf", 1)
		compare("Alf", "Bob", null, "", "", "Alf", -1)

		// none or same
		compare("", "", null, "", "", null, 1) // reverse id
		compare("Alf", "Bob", "Bob", "Alf", "Bob", "Bob", 1) // reverse id

		compare("ma", "p", "aa", "Gump", "Forrest", "aa", 1) // reverse id
	})

	o("formatNewBirthdayTest", function () {
		lang.setLanguage({code: "en", languageTag: "en"})
		lang.updateFormats({})
		let bday = createBirthday()
		bday.day = "12"
		bday.month = "10"
		bday.year = "2009"

		o(formatBirthdayNumeric(bday)).equals("10/12/2009")

		bday.day = "9"
		bday.month = "07"
		bday.year = null

		o(formatBirthdayNumeric(bday)).equals("7/9")

		bday.day = "09"
		bday.month = "7"
		bday.year = null

		o(formatBirthdayNumeric(bday)).equals("7/9")

		bday = createBirthday()
		bday.day = "12"
		bday.month = "10"
		bday.year = "2009"
	})

})
<|MERGE_RESOLUTION|>--- conflicted
+++ resolved
@@ -29,13 +29,8 @@
 		// We should use Mithril's ability to print messages instead of this log when it will work again (and the moment of writing it's
 		// fixed but not released: https://github.com/MithrilJS/mithril.js/issues/2391
 		if (result != expectedResult) {
-<<<<<<< HEAD
 			console.log("error >>>>>>>", "'" + c1Firstname + "'", "'" + c1Lastname + "'", c1MailAddress, "'" + c2Firstname + "'", "'"
 				+ c2Lastname + "'", c2MailAddress, "expected:", expectedResult, "result", result)
-=======
-			console.log("error >>>>>>>", {c1Firstname, c1Lastname, c1MailAddress}, {c2Firstname, c2Lastname, c2MailAddress},
-				expectedResult, "result", result)
->>>>>>> 0ec60f21
 		}
 		o(result).equals(expectedResult)
 	}

"use strict";

goog.provide('tutao.event.PushListEventTracker');

/**
 * The PushListEventTracker uses the EventBusClient to fetch information about
 * updated or added data for a specific list of generated id types.
 * @param {Object} listType The list type that shall be tracked.
 * @param {string} listId The list id of the type.
 * @param {string} typeName The typeName of the type.
  * @constructor
 * @implements {tutao.event.ListEventTracker}
 * @implements {tutao.event.EventBusListener}
 */
tutao.event.PushListEventTracker = function(listType, listId, typeName) {
	tutao.util.FunctionUtils.bindPrototypeMethodsToThis(this); // listener methods are invoked from the observable EventBusClient
	this._listType = listType;
	this._path = listType.PATH;
	this._typeName = typeName;
	this._listId = listId;
<<<<<<< HEAD
	this._version = listType.MODEL_VERSION;

=======
	this._version = version;
    this._highestElementId = tutao.rest.EntityRestInterface.GENERATED_MIN_ID;
>>>>>>> 93255647
	this._observable = new tutao.event.Observable();
};

/**
 * @inheritDoc
 */
tutao.event.PushListEventTracker.prototype.addObserver = function(observer) {
	this._observable.addObserver(observer);
};

/**
 * @inheritDoc
 */
tutao.event.PushListEventTracker.prototype.removeObserver = function(observer) {
	this._observable.removeObserver(observer);
};

/**
 * @inheritDoc
 */
tutao.event.PushListEventTracker.prototype.notifyObservers = function(data) {
	this._observable.notifyObservers(data);
};

/**
 * @inheritDoc
 */
tutao.event.PushListEventTracker.prototype.observeList = function(highestId) {
    this._highestElementId = highestId;
    this._notifyAboutExistingElements();
    tutao.locator.eventBus.addListener(this);
};


/**
 * @param {tutao.entity.sys.EntityUpdate} update The update notification.
 */
tutao.event.PushListEventTracker.prototype._handleEventBusNotification = function(update) {
	var self = this;
	if (update.getType() === this._typeName && update.getInstanceListId() === this._listId) {
		tutao.locator.entityRestClient.getElement(self._listType, self._path, update.getInstanceId(), self._listId, { "v": self._version }, tutao.entity.EntityHelper.createAuthHeaders(), function(instance, exception) {
			if (exception) {
				console.log(exception);
			} else {
				instance._entityHelper.loadSessionKey(function(instance, exception) {
					if (exception) {
						console.log(exception);
					} else {
						self.notifyObservers([instance]);
                        self._highestElementId = instance.getId()[1];
					}
				});
			}
		});
	}
};

tutao.event.PushListEventTracker.prototype._notifyAboutExistingElements = function(){
    var self = this;
    tutao.locator.entityRestClient.getElementRange(self._listType, self._path, self._listId, self._highestElementId, tutao.rest.EntityRestInterface.MAX_RANGE_COUNT, false, { "v": self._version }, tutao.entity.EntityHelper.createAuthHeaders(), function(newElements, exception) {
        if (exception) {
            console.log(exception);
        } else if (newElements.length > 0) {
            console.log("getElementRange received mails: " + newElements.length);
            tutao.entity.EntityHelper.loadSessionKeys(newElements, function(newElements, exception) {
                if (exception) {
                    console.log(exception);
                } else {
                    self.notifyObservers(newElements);
                    if ( newElements.length > 0 ){
                        self._highestElementId = newElements[newElements.length-1].getId()[1];
                    }
                }
            });
        }
    });
};

/**
 * @inheritDoc
 */
tutao.event.PushListEventTracker.prototype.notifyNewDataReceived = function (data) {
    this._handleEventBusNotification(data);
};

/**
 * @inheritDoc
 */
tutao.event.PushListEventTracker.prototype.notifyReconnected = function() {
    this._notifyAboutExistingElements();
};<|MERGE_RESOLUTION|>--- conflicted
+++ resolved
@@ -18,13 +18,9 @@
 	this._path = listType.PATH;
 	this._typeName = typeName;
 	this._listId = listId;
-<<<<<<< HEAD
 	this._version = listType.MODEL_VERSION;
+	this._highestElementId = tutao.rest.EntityRestInterface.GENERATED_MIN_ID;
 
-=======
-	this._version = version;
-    this._highestElementId = tutao.rest.EntityRestInterface.GENERATED_MIN_ID;
->>>>>>> 93255647
 	this._observable = new tutao.event.Observable();
 };
 

<!DOCTYPE html>
<!--[if IE 8]>     <html class="ie ie8 lte9 lte8"> <![endif]-->
<!--[if IE 9]>     <html class="ie ie9 lte9"> <![endif]-->
<!--[if gt IE 9]>  <html manifest="tutanota.appcache"> <![endif]-->
<!--[if !IE]><!--> <html manifest="tutanota.appcache"> <!--<![endif]-->
<!-- IE 10 can not only be recognized by js, so it is done in the following lines -->
<head>
	<script>
	if(Function('/*@cc_on return document.documentMode===10@*/')()) {
	    document.getElementsByTagName("html")[0].className = "ie ie10 lte10"
	}
	window.CLOSURE_NO_DEPS = true;
	</script>
	<meta charset="utf-8" />
	<meta name="apple-mobile-web-app-capable" content="yes" />
	<meta name="viewport" content="width=device-width, initial-scale=1.0, maximum-scale=1.0, user-scalable=no">
	<title>Tutanota</title>
	<!-- removed because could not be loaded <link href='https://fonts.googleapis.com/css?family=Droid+Sans|News+Cycle|Ubuntu+Condensed|Open+Sans|Yanone+Kaffeesatz:400,300|Oswald:400,300|Source+Sans+Pro' rel='stylesheet' type='text/css'> -->
	<link rel="icon" href="graphics/favicon.png" type="image/png">
	<link rel="apple-touch-icon-precomposed" href="graphics/apple-touch-icon-57x57-precomposed.png"/>
	<link rel="apple-touch-icon-precomposed" sizes="72x72" href="graphics/apple-touch-icon-72x72-precomposed.png"/>
	<link rel="apple-touch-icon-precomposed" sizes="114x114" href="graphics/apple-touch-icon-114x114-precomposed.png" />
	<style type="text/css">
	* {
		margin: 0;
		padding: 0;
	}
	div#logo {
		position: absolute;
		margin-top: 8px;
		margin-left: 8px;
		position: absolute;
	}
	div#logo > div.path {
		position: absolute;
		width: 41px;
		height: 37px;
		background-image: url("data:image/png;base64,iVBORw0KGgoAAAANSUhEUgAAADEAAAAtCAYAAAAHiIP8AAAABmJLR0QA/wD/AP+gvaeTAAAACXBIWXMAAGSFAABkhQHSy/TLAAAAB3RJTUUH3QsQDRIK1UTJQQAAAzZJREFUaN7t2U2IlVUcx/HPmZkye1EksMBnMYuHxBZBVhS9Ca0MggIhiKSJTDGNGVAJi0xKadMiooVUGGT5niFGhEVtIqRIN9bCOtEUJ9MWkTBSofc5Le4dmDRjxvviveEPDlwe7vmf53vO8395/k+Ag0U5K/AEhnBd0L3KHMOHmRdvSjFC+KoO8Dnm6S39lVlwc4pfDGSGc+8BwDR88GVRXjtQsULv6krcOJCZ3cMQ/ZkZA5Xe10WIroHIF0+iK5LfRZ/oCoX/g09UGKhdmHXHUMOsVhjsyw3n6ODoy8zInMi82QqbHYWo/jkGKw5UHG3WXqcd+1scxad4PXNbYHazftkqnzgZ+BgHEfEDRium49JMDvVAcnVgDuZiT+COVmxiK6LTASzE2AMpVvBeUa7HSOByhEDfeETM9d9hPFFd8LIjM7ooxdsnXttTlINYpe68HcnYfbVGrDufUTG4uyhvmWh0UYqjmdkV82tsqnG8mTUmcQ/CrqLMLdiNbZnXpguf3Z++O8vezqKcGbgbd+IGlI3RrE5jYdjRAoiGTuFY5vmHUtx8rj/tKMr+wGWYlrkLj+O+piC2tQ5ion7PbMS7D6f442QmbC/Ke7AYt2aunxLEO+2BGNcfeGNxiiOTnbC1KK/ANZm1WDopiLfbCzHuM19n7h1KMU1l3paivCrwEh48R51Vh3irAxANkBOBYijFsanO3VKURWarenA4C6KvOrumacvAzIoN57MBj6SYhlJckHn1TLs1dAyiEdPnbZ5T9p/vaT6a4nDFhol2O17FZn5d8nNsqlxbkuJzmV0T7Xa6in2lRW9VSzAfg7mTj1PFumUpHmwFxLIUxxqP1UAnIV5YnuLGVh7p8hS3VByp6G93o+Aklq5McXubwvYaXNJOn9gdWPNkij+1a4Ean2BuqyEq9c9Rj42kuL8DCfRPfBNebl3GPhJ4psa+1Sme7mgHsEmC0/gNw6tS3NmLbcy9gU2rU/yo13qxp/A+VjyV4vFuaWVOFuJQqPeJ9q1N8Zdu68f+l0+cUv++Pfx0iod1sf6teXYo1F/89z6b4vd6QBNPYj9WruuRGz8TYiSzc30XOepU9TdChDYkBkgB6gAAAABJRU5ErkJggg==");
		background-size: contain;
		background-repeat: no-repeat;
		z-index:3;
	}
	div#logo > div.tutanota {
		position: absolute;
		left: 42px;
		width: 102px;
		height: 37px;
		background-image: url("data:image/png;base64,iVBORw0KGgoAAAANSUhEUgAAAHsAAAAtCAYAAACOEBSVAAAABmJLR0QA/wD/AP+gvaeTAAAACXBIWXMAAGSFAABkhQHSy/TLAAAAB3RJTUUH3QsQDRMW2F6kTwAABeVJREFUeNrtmmtsVUUQx3+XPmithVQsFkENiFFRIRLERk3EqIgmCBqM+IoWUDQKjWl8BElQ4guVoBINGjAG+WBUYkhBfKGgxKARUPCBiAg+WoG2tGoLpS3HD+d/4nJyXr29BVr2n9zcvbuzO7s7s7MzsxcsLCwsLCwsLCwsLCwsLCwsLCwsLCwsLCwsLLo6UkZ5EDAcaEtjnFpgLXDQbulRg7OAK4Fvgc/8wr4dmAc0B3TsA+QAfwJZAe1fAjcALR2cYCUwR4rT3XEHMBbIBsZlcNwcoALYBvwqGV8ArPKf8h4hn2cAR3RhNJmAA9xyjJy8F7VeJ8PjlutAVkiZZqv+pmzfRjsRQvBgTfXRiyyg3riKW4A9Khf0sPvTreAYVvZvYDXwj3dIj0ZhHyuW42AnjdkCnA1sB/bLeQZoyc4Qk35AIbA1hi5fXuJGo+4UoEjmB+A04Dyj/TegIcJsTZQDUgDsAF6XIxmEgcBQaX8l0Kr6UuA2za0GeAtYmnDt1wPjtQe/q+/7IbS9gEtkZgcZ9ZeqDaDJ70z5MB64CjgdOCBv+yWgSu1LgAfkoCGZLAHuSirMOTGOxHxgZ4JxRgSM84qEuVdtjRJ8PVAnJ8OPYcDbot8CfAQslxI5wNMh/CsM36RQG/+1UWd+NgPFEWuZbMzZ//kDmBDQZ3gA7UHf77qAfv2BuVJOJ+Qz2xdOjwDuScfTjxP2s8D3CcY5P2CcPOB4486ZpN/ex299pshUrZAw8nRSU0CuNtkBpgfwn25szkyN40hZynUifjRoFkQot0fTqt/3AguN+jbgYV+/QVLKlbJCHu1y4APNY7GvzxiFw46h3A9pneXAX0bbhEyY6c4UdntCr1wtdkoMnw1KJGSHCNs7TauAwQH9vzIE5kepsbnvBLT3FG+PZmDIHJ+LiIBSxnq9sdaKdxBtjWh+jtqUruaNH5DCLIyhWwYMUIKBkA2aowzTtoD2N439yfO1vavvPfIX/GiW6fQcsKURiktMqHsAuAK4HxgFrAuhfUHlEvlF3ULYAPsSeqW5vgyhH49GeMRVPqfStEwlxv3fGtJ/L/Ck0adfBxX8+QhehYYFSnU3YQehNzANWKNQY1YCpeiZBp9RRvmNGNqXjfJFGV7v1eK/XaZ7ZpJOXVnYJ+Hm8zcrErhZd/AYOTD5ncDTO6H1CWirfXPtKM7UCXeA94BbZb2qEkZCZHdRQT+i07tSIdA2X8hycSfx9axB0gcfx4gSOoJ5wN3yH3YrDKuUY7YHKANe647Cnq/FXQN8fJh579Z3ccKD5PkMtR3guUjh6D5gBvBUSHKp253sYcB9Cpd+OQL8vzHK5wLfRdCONso/pMlvsK6nNuBGnea0kcmnyR4Z4hcVh1cAnxwhQaPEh4cnYmgfN6KH9e1cp4ehhuleF0HX63AKuwY4I4amEDdHG4fjItpKCM+Tm575VIUqqQwLuxV4UOWxukqCMEkhF7h/UiAkHvdQECPE3AhTPQl4LIm1zpSwN2oyl4XwKMVND26JGWcXMDKifY3Cn6DNyQEuBDap3LMThO05S+s19grcrFx/edwD5DguEu2HuA8jQdhglBeobwlwslG/Sd99lBfoC5yoqKAU98FlkRFmptIMKQ9BXLo0CzfF2IibDx6Jm4ifCnyB+wo1ChgSM85ktS/GfYWabJwQcHPlNVKaaVKucXJafpKyjNapawswb2ZuvHfEPCYadEUB7X2Bzw2aZnnFLUbdsgTmtdqgb5LV2my05/r4NGovG4y6OxV3OxL6kI4Kewbhz4YmXlUI1Iz7lrrbd7edA/wbM8Ys9fNewiYGxLqr1d6E+zi/lUOf8PKVeTrV17dMY9fpWgnDtVKchhilKJP/UKvYu1ZKd13CfS3GffzYJWWpAT4NoJureLpG89+pmNtLBxepfQdweRiz9pq5VALHogA4QXTVpPdvVe/u9ZQmCN6r2P6ESY7ORLF8jUYJpL3I0b61RhyGLO1JC///+8TCwsLCwsLCwsLCwsLCwuII4T8PTZcc7y44zgAAAABJRU5ErkJggg==");
		background-size: contain;
		background-repeat: no-repeat;
		z-index:1;
	}
	div#logo > div.claim {
		position: absolute;
		top: 37px;
		width: 172px;
		height: 15px;
		background-image: url("data:image/png;base64,iVBORw0KGgoAAAANSUhEUgAAAKwAAAAPCAYAAAB5uSSYAAAABmJLR0QA/wD/AP+gvaeTAAAACXBIWXMAAGSFAABkhQHSy/TLAAAAB3RJTUUH3QsQDRQemcS6ugAABbtJREFUaN7tmWlsVFUUx3/TTkvpwq6QAmKCGxFQ0cQoiwqChrgkWIOgH9QgYDEEiKIhGpeISxOJS1QggBE0xCUiQgVk1RAX4kZpBUMRERFFULEUawMdP/h/5njy3kynHQpKTzKZd9+7992z3XP+5zxopVZqpVZqpf8u5QGXAtkZfGdfIP8ElTcL6P8/t2ks5F6/DNu4WTQbGNqEdcOB74BZQJsM8rMSOKeFZB8ClKZ5QDecBIFoKdDWjNcB7U4U5roBBU1YN/8YCbEUOLuFZM8HOqbpsKtOAoft4SLtCqCoJdKXvS4CckPm7QMOR6xro3VZLmVk6T8RkSrygcIkvMWT8GMpV/Oym6mHogiY8QfwWzP4y9O8WJI5hZoXxlfMXOeneI+lbGejQmejwAbJAlGO1rUNefaDbJuKCpLskeXmpYR5cf1fBJQB1YqmL+rEBHQPUA5UShEzgfuA+4E+QD3QG7gV+AY4F3gCOA94E9gLTAD+BC4AHgX2a/8OwCg9C+hi4EFgN3AWsBB4yTxPALXAdPFeA/QCbgF+TNNZewNzBF3ayAFvAw7p+flAseQP6EZgIrAT6Ak8HgEDntTao8BpwFjHXy9gHrAL6AKsBp53+3wiHZUBO4C7JXsqmic5ZsgOteJlrK7nAke07/fAJLd+OnAZsEe8LwNeME46Uzaqj8C4cWXY4PowMF66CLL2MGAN8Czwu/j7Sv4WSacDnzlv/9Kl3AXAQOPkbwGLgOvMnO4SykaAOW6vkcBGlzomAEvMuI8OTtzcKwcGm/FyGXKUc/LdTYiuK4D2ZjxIhgnoCmCcGV8iOW0kq5LjBxH1XeANx3N/6dFGr48c3FikAjWgqcAYYG1IdExFm4BngBJzbwCwWPYtNveXANe4GmG6e98GB++WuazgIcFC4CozHgM87A7rcmC9q2/KgRHJBJupKGLpTGBbEod9T5HF0+vOYee7dBKFBbfKgDGdsC7ueUfgaifUwIj0nS7WXpfiuXfYNUBXN6cPcLNx2I1A55D0utiMZwC3uzldFdECukv7NYW+AC5099rJQTyNAKaZ8Rkhcya7A5jMYYcAb4dE3UrjnL2AV0L2uTIk2v8LQwwGftJmwW870CmJg9WHRLOYUkwy+tXgzg7AaKWuOq0vBr4VXPDrVprxkZA5gcOmi2U3i4eeOlyxFHi5t/TlD9yrZlwLHAjRT4MZlwLvO70HduhusOeUJjpsHNgSwsOuCHvmmHG15hboMN4rfhvb6RkvZywwsuVJTyMNL9Uha+uS2TAuA9zhlJkQljp6DAq9O4WptujETQI+lgB5wM8tXO1OFZaaKHiUKyfZE1EZZ4q/7sKTCaf32U7vWbQ8ZQNPS9btymixNNZ3Ay4XrLTrdqhYazLFVTg81Ugg31waB5wi5/AnHxVenY+DgdbqF2DNKmWAsG5JpwztuU/F7f4TsGW1U5Gw0twblsb6X4B3BB0z3tbaFIFHS8j8l4thqpyjuhV71BVo75w5H7i+hYxVIVgyIOTZIXU8uoRgz9I091kQUVzcxPH9YnStisZKdz+dDz/zBQs8DQzRXdoOO0dtBRvpJqilkmlIkGN6kllKHR8aDJuQoCtNEZYAHlLrKhXFXF9vmnP+MPk/Nf3NmOb3AD6PWPOICqZgvxx1BNanqYsHVFTlmr2HqxBLpfcpHLtP0zX8/enb6vMGyV3YyHeskp37GdlOFcxMN6MMErz4J7J9DTynoiEGHFRBNdos2qb7Ac6qCHlxQhU+bp3Fxo8JG9XrfTVipsxE2Q3q4c4Vpq2XU69zUfBwCA8fGGPn6dC9Znj31CAMPUtRLVdRdKgr+Paa8WpV0QsVdWrUadlq3rk5Qj9VrnCcLDlz9J4DrhW0OwKqlQAvR+jAtrV8Y/+I4dMXtbuM/teraKoTXxXiq5uzQYMrXu1BGy29tFcxXKfobYurnSG8HFRfOKC+mM/dfwG7ojeUbKkhIwAAAABJRU5ErkJggg==");
		z-index:3;
		background-size: contain;
		background-repeat: no-repeat;
		width: 144px;
		height: 13px;
	}
	div#fastMessage {
		background-color: #fff;
		padding-top: 100px;
	}
	div#fastMessage > div#fastMessageContainer {
		margin-top: 40px; 
		margin-left: auto;
		margin-right: auto;
		padding: 0;
		max-width: 300px;
		font-size: 20px;
		font-family: sans-serif;
		line-height: 1.5;
	}
	div#fastMessageContainer > div.errorMessage, div#fastMessageContainer > div.jsErrorMessage {
		display: none;
	}
	
	div#fastMessageContainer > div > p {
		font-size: 14px;
		margin: 0;
		margin-left: 25px;
		padding: 0;
	}
	div#fastMessageSpinner {
		width: 16px;
		height: 16px;
		display: inline-block;
		background-image: url("data:image/png;base64,R0lGODlhEAAQAPIAAP///wAAAMLCwkJCQgAAAGJiYoKCgpKSkiH/C05FVFNDQVBFMi4wAwEAAAAh/hpDcmVhdGVkIHdpdGggYWpheGxvYWQuaW5mbwAh+QQJCgAAACwAAAAAEAAQAAADMwi63P4wyklrE2MIOggZnAdOmGYJRbExwroUmcG2LmDEwnHQLVsYOd2mBzkYDAdKa+dIAAAh+QQJCgAAACwAAAAAEAAQAAADNAi63P5OjCEgG4QMu7DmikRxQlFUYDEZIGBMRVsaqHwctXXf7WEYB4Ag1xjihkMZsiUkKhIAIfkECQoAAAAsAAAAABAAEAAAAzYIujIjK8pByJDMlFYvBoVjHA70GU7xSUJhmKtwHPAKzLO9HMaoKwJZ7Rf8AYPDDzKpZBqfvwQAIfkECQoAAAAsAAAAABAAEAAAAzMIumIlK8oyhpHsnFZfhYumCYUhDAQxRIdhHBGqRoKw0R8DYlJd8z0fMDgsGo/IpHI5TAAAIfkECQoAAAAsAAAAABAAEAAAAzIIunInK0rnZBTwGPNMgQwmdsNgXGJUlIWEuR5oWUIpz8pAEAMe6TwfwyYsGo/IpFKSAAAh+QQJCgAAACwAAAAAEAAQAAADMwi6IMKQORfjdOe82p4wGccc4CEuQradylesojEMBgsUc2G7sDX3lQGBMLAJibufbSlKAAAh+QQJCgAAACwAAAAAEAAQAAADMgi63P7wCRHZnFVdmgHu2nFwlWCI3WGc3TSWhUFGxTAUkGCbtgENBMJAEJsxgMLWzpEAACH5BAkKAAAALAAAAAAQABAAAAMyCLrc/jDKSatlQtScKdceCAjDII7HcQ4EMTCpyrCuUBjCYRgHVtqlAiB1YhiCnlsRkAAAOwAAAAAAAAAAAA==");
		margin-right: 9px;
	}
	</style>
	<noscript>
		<style type="text/css">
			div#fastMessage > div.errorMessage, div#fastMessage > div.message {
				display: none;
			}
			div#fastMessage > div.jsErrorMessage {	
				display: block;
			}
		</style>
	</noscript>
</head>
<body>
<!-- if the window width is small, just show the logo without "Tutanota" to save space -->
<div id="logo" data-bind="with: tutao.locator.viewManager, css: {loggedIn: tutao.locator.viewManager.isUserLoggedIn() }">
	<div class="path"></div>
	<div class="tutanota" data-bind="slideHideLeft: showFullLogo()"></div>
	<div class="claim" data-bind="fadeVisible: !tutao.locator.viewManager.isUserLoggedIn()"></div>
</div>
<div id="fastMessage" class="view" data-bind="visible: tutao.locator.viewManager.getActiveView() == tutao.locator.fastMessageView">
	<div id="fastMessageContainer">
		<div class="message">
				<div id="fastMessageSpinner"></div>Loading...
				<p>
					<br>please wait...<br> bitte warten...<br> espere por favor...<br> 
				</p>
		</div>
		<div class="errorMessage">
				Error...
				<p>
					<br>please check your internet connection and try again later...<br> bitte prüfen Sie Ihre Internetverbindung und versuchen Sie es später erneut...<br> compruebe su conexión internet y vuelva a intentarlo más tarde por favor...<br>
				</p>
		</div>
		<div class="jsErrorMessage">
				Error...
				<p>
					<br>Tutanota needs Javascript. Please enable Javascript in your browser...<br><br> Tutanota benötigt Javascript. Bitte schalten Sie Javascript in Ihrem Browser ein...
				</p>
		</div>
	</div>
</div>

	<link href="css/main.css" id="theme" rel="stylesheet" type="text/css">
<!-- begin dev section -->
	<link href="css/main.less" id="theme" rel="stylesheet" type="text/less">
	<script type="text/javascript" src="libs/external/less-1.3.3.min.js"></script>
	<script type="text/javascript" src="libs/external/jquery-1.9.1.js"></script>
	<script type="text/javascript" src="libs/external/jquery-transit-0.9.9.js"></script>
	<script type="text/javascript" src="libs/external/iscroll-4.2.5.js"></script>
	<script type="text/javascript" src="libs/external/knockout-2.2.1.js"></script>
	<script type="text/javascript" src="libs/external/path-2012-10-03.js"></script>
	<script type="text/javascript" src="libs/external/google-fastbutton-2012-10-02.js"></script>
	<script type="text/javascript" src="libs/external/crypto-jsbn-2012-08-09.js"></script>
	<script type="text/javascript" src="libs/external/crypto-sjcl-2012-08-09.js"></script>
	<script type="text/javascript" src="libs/external/closure-library-base-2012-01-19.js"></script>
	<script type="text/javascript" src="libs/external/html-css-sanitizer-r5333-fix1.min.js"></script>
	<script type="text/javascript" src="libs/external/html2canvas-0.40.min.js"></script>
	<script type="text/javascript" src="libs/external/swfobject-2.2.min.js"></script>

<!-- begin js section -->
	<script type="text/javascript" src="generated/entity/Constants.js"></script>
	<script type="text/javascript" src="generated/entity/base/PersistenceResourcePostReturn.js"></script>
	<script type="text/javascript" src="generated/entity/monitor/CounterSnapshot.js"></script>
	<script type="text/javascript" src="generated/entity/monitor/CounterSnapshotSeries.js"></script>
	<script type="text/javascript" src="generated/entity/monitor/CreateCounterSnapshotData.js"></script>
	<script type="text/javascript" src="generated/entity/monitor/LogEntry.js"></script>
	<script type="text/javascript" src="generated/entity/monitor/ReadCounterReturn.js"></script>
	<script type="text/javascript" src="generated/entity/sys/AddUserToGroupData.js"></script>
	<script type="text/javascript" src="generated/entity/sys/AuthenticatedDevice.js"></script>
	<script type="text/javascript" src="generated/entity/sys/Authentication.js"></script>
	<script type="text/javascript" src="generated/entity/sys/AutoLoginDataDelete.js"></script>
	<script type="text/javascript" src="generated/entity/sys/AutoLoginDataReturn.js"></script>
	<script type="text/javascript" src="generated/entity/sys/AutoLoginPostReturn.js"></script>
	<script type="text/javascript" src="generated/entity/sys/BucketPermission.js"></script>
	<script type="text/javascript" src="generated/entity/sys/ChangePasswordData.js"></script>
	<script type="text/javascript" src="generated/entity/sys/Chat.js"></script>
	<script type="text/javascript" src="generated/entity/sys/ConfigDataReturn.js"></script>
	<script type="text/javascript" src="generated/entity/sys/ConfigDataReturnEditable.js"></script>
	<script type="text/javascript" src="generated/entity/sys/Customer.js"></script>
	<script type="text/javascript" src="generated/entity/sys/CustomerData.js"></script>
	<script type="text/javascript" src="generated/entity/sys/CustomerReference.js"></script>
	<script type="text/javascript" src="generated/entity/sys/CustomerReturn.js"></script>
	<script type="text/javascript" src="generated/entity/sys/EntityUpdate.js"></script>
	<script type="text/javascript" src="generated/entity/sys/Exception.js"></script>
	<script type="text/javascript" src="generated/entity/sys/Group.js"></script>
	<script type="text/javascript" src="generated/entity/sys/GroupAdminship.js"></script>
	<script type="text/javascript" src="generated/entity/sys/GroupMembership.js"></script>
	<script type="text/javascript" src="generated/entity/sys/IncomingShare.js"></script>
	<script type="text/javascript" src="generated/entity/sys/KeyPair.js"></script>
	<script type="text/javascript" src="generated/entity/sys/ListVersionInfo.js"></script>
	<script type="text/javascript" src="generated/entity/sys/Login.js"></script>
	<script type="text/javascript" src="generated/entity/sys/LongConfigValue.js"></script>
	<script type="text/javascript" src="generated/entity/sys/LongConfigValueEditable.js"></script>
	<script type="text/javascript" src="generated/entity/sys/MailAddressAvailabilityReturn.js"></script>
	<script type="text/javascript" src="generated/entity/sys/OutgoingShare.js"></script>
	<script type="text/javascript" src="generated/entity/sys/Permission.js"></script>
	<script type="text/javascript" src="generated/entity/sys/PublicKeyReturn.js"></script>
	<script type="text/javascript" src="generated/entity/sys/RegistrationData.js"></script>
	<script type="text/javascript" src="generated/entity/sys/RegistrationReturn.js"></script>
	<script type="text/javascript" src="generated/entity/sys/RegistrationServiceData.js"></script>
	<script type="text/javascript" src="generated/entity/sys/RootInstance.js"></script>
	<script type="text/javascript" src="generated/entity/sys/SaltReturn.js"></script>
	<script type="text/javascript" src="generated/entity/sys/SecondFactorAuthAllowedReturn.js"></script>
	<script type="text/javascript" src="generated/entity/sys/SecondFactorAuthData.js"></script>
	<script type="text/javascript" src="generated/entity/sys/SendRegistrationCodeData.js"></script>
	<script type="text/javascript" src="generated/entity/sys/SendRegistrationCodeReturn.js"></script>
	<script type="text/javascript" src="generated/entity/sys/ShareData.js"></script>
	<script type="text/javascript" src="generated/entity/sys/Shares.js"></script>
	<script type="text/javascript" src="generated/entity/sys/SmsMonitorReceiverData.js"></script>
	<script type="text/javascript" src="generated/entity/sys/SmsMonitorTriggerData.js"></script>
	<script type="text/javascript" src="generated/entity/sys/StringConfigValue.js"></script>
	<script type="text/javascript" src="generated/entity/sys/StringConfigValueEditable.js"></script>
	<script type="text/javascript" src="generated/entity/sys/System.js"></script>
	<script type="text/javascript" src="generated/entity/sys/SystemKeysReturn.js"></script>
	<script type="text/javascript" src="generated/entity/sys/UpdatePermissionKeyData.js"></script>
	<script type="text/javascript" src="generated/entity/sys/User.js"></script>
	<script type="text/javascript" src="generated/entity/sys/UserData.js"></script>
	<script type="text/javascript" src="generated/entity/sys/UserIdReturn.js"></script>
	<script type="text/javascript" src="generated/entity/sys/UserReference.js"></script>
	<script type="text/javascript" src="generated/entity/sys/UserReturn.js"></script>
	<script type="text/javascript" src="generated/entity/sys/VerifyRegistrationCodeData.js"></script>
	<script type="text/javascript" src="generated/entity/sys/Version.js"></script>
	<script type="text/javascript" src="generated/entity/sys/VersionReturn.js"></script>
	<script type="text/javascript" src="generated/entity/sys/WebsocketWrapper.js"></script>
	<script type="text/javascript" src="generated/entity/tutanota/Attachment.js"></script>
	<script type="text/javascript" src="generated/entity/tutanota/AttachmentFromExternal.js"></script>
	<script type="text/javascript" src="generated/entity/tutanota/Contact.js"></script>
	<script type="text/javascript" src="generated/entity/tutanota/ContactAddress.js"></script>
	<script type="text/javascript" src="generated/entity/tutanota/ContactAddressEditable.js"></script>
	<script type="text/javascript" src="generated/entity/tutanota/ContactEditable.js"></script>
	<script type="text/javascript" src="generated/entity/tutanota/ContactList.js"></script>
	<script type="text/javascript" src="generated/entity/tutanota/ContactMailAddress.js"></script>
	<script type="text/javascript" src="generated/entity/tutanota/ContactMailAddressEditable.js"></script>
	<script type="text/javascript" src="generated/entity/tutanota/ContactPhoneNumber.js"></script>
	<script type="text/javascript" src="generated/entity/tutanota/ContactPhoneNumberEditable.js"></script>
	<script type="text/javascript" src="generated/entity/tutanota/ContactSocialId.js"></script>
	<script type="text/javascript" src="generated/entity/tutanota/ContactSocialIdEditable.js"></script>
	<script type="text/javascript" src="generated/entity/tutanota/ConversationEntry.js"></script>
	<script type="text/javascript" src="generated/entity/tutanota/ConversationKeyInfo.js"></script>
	<script type="text/javascript" src="generated/entity/tutanota/CreateExternalRecipientData.js"></script>
	<script type="text/javascript" src="generated/entity/tutanota/CreateFileData.js"></script>
	<script type="text/javascript" src="generated/entity/tutanota/CreateFileReturn.js"></script>
	<script type="text/javascript" src="generated/entity/tutanota/CreateFolderData.js"></script>
	<script type="text/javascript" src="generated/entity/tutanota/CreateFolderReturn.js"></script>
	<script type="text/javascript" src="generated/entity/tutanota/DataBlock.js"></script>
	<script type="text/javascript" src="generated/entity/tutanota/DeleteFileData.js"></script>
	<script type="text/javascript" src="generated/entity/tutanota/ExternalMailReference.js"></script>
	<script type="text/javascript" src="generated/entity/tutanota/ExternalRecipient.js"></script>
	<script type="text/javascript" src="generated/entity/tutanota/ExternalRecipientData.js"></script>
	<script type="text/javascript" src="generated/entity/tutanota/FeedbackData.js"></script>
	<script type="text/javascript" src="generated/entity/tutanota/File.js"></script>
	<script type="text/javascript" src="generated/entity/tutanota/FileData.js"></script>
	<script type="text/javascript" src="generated/entity/tutanota/FileDataDataReturn.js"></script>
	<script type="text/javascript" src="generated/entity/tutanota/FileDataPostReturn.js"></script>
	<script type="text/javascript" src="generated/entity/tutanota/FileSystem.js"></script>
	<script type="text/javascript" src="generated/entity/tutanota/ImapFolder.js"></script>
	<script type="text/javascript" src="generated/entity/tutanota/ImapSyncConfiguration.js"></script>
	<script type="text/javascript" src="generated/entity/tutanota/InitGroupData.js"></script>
	<script type="text/javascript" src="generated/entity/tutanota/Mail.js"></script>
	<script type="text/javascript" src="generated/entity/tutanota/MailAddress.js"></script>
	<script type="text/javascript" src="generated/entity/tutanota/MailBody.js"></script>
	<script type="text/javascript" src="generated/entity/tutanota/MailBox.js"></script>
	<script type="text/javascript" src="generated/entity/tutanota/NotificationMail.js"></script>
	<script type="text/javascript" src="generated/entity/tutanota/PasswordAutoAuthenticationReturn.js"></script>
	<script type="text/javascript" src="generated/entity/tutanota/PasswordChannelPhoneNumber.js"></script>
	<script type="text/javascript" src="generated/entity/tutanota/PasswordChannelReturn.js"></script>
	<script type="text/javascript" src="generated/entity/tutanota/PasswordMessagingData.js"></script>
	<script type="text/javascript" src="generated/entity/tutanota/PasswordMessagingReturn.js"></script>
	<script type="text/javascript" src="generated/entity/tutanota/PasswordRetrievalReturn.js"></script>
	<script type="text/javascript" src="generated/entity/tutanota/Recipient.js"></script>
	<script type="text/javascript" src="generated/entity/tutanota/SendMailData.js"></script>
	<script type="text/javascript" src="generated/entity/tutanota/SendMailFromExternalData.js"></script>
	<script type="text/javascript" src="generated/entity/tutanota/SendMailFromExternalReturn.js"></script>
	<script type="text/javascript" src="generated/entity/tutanota/SendMailReturn.js"></script>
	<script type="text/javascript" src="generated/entity/tutanota/SendUnsecureMailData.js"></script>
	<script type="text/javascript" src="generated/entity/tutanota/SendUnsecureMailReturn.js"></script>
	<script type="text/javascript" src="generated/entity/tutanota/TutanotaProperties.js"></script>
	<script type="text/javascript" src="generated/entity/tutanota/UnsecureAttachment.js"></script>
	<script type="text/javascript" src="generated/entity/tutanota/UnsecureRecipient.js"></script>
	<script type="text/javascript" src="generated/entity/tutanota/UpdateFileData.js"></script>
	<script type="text/javascript" src="generated/entity/tutanota/WelcomeMailData.js"></script>
	<script type="text/javascript" src="generated/model/MonitorModel.js"></script>
	<script type="text/javascript" src="generated/model/SysModel.js"></script>
	<script type="text/javascript" src="generated/model/TutanotaModel.js"></script>
	<script type="text/javascript" src="js/Bootstrap.js"></script>
	<script type="text/javascript" src="js/ctrl/AccountSettingsViewModel.js"></script>
	<script type="text/javascript" src="js/ctrl/Button.js"></script>
	<script type="text/javascript" src="js/ctrl/ButtonBarViewModel.js"></script>
	<script type="text/javascript" src="js/ctrl/ChangePasswordViewModel.js"></script>
	<script type="text/javascript" src="js/ctrl/ComposingMail.js"></script>
	<script type="text/javascript" src="js/ctrl/ConfigViewModel.js"></script>
	<script type="text/javascript" src="js/ctrl/ContactCsvConverter.js"></script>
	<script type="text/javascript" src="js/ctrl/ContactCsvHandler.js"></script>
	<script type="text/javascript" src="js/ctrl/ContactListViewModel.js"></script>
	<script type="text/javascript" src="js/ctrl/ContactViewModel.js"></script>
	<script type="text/javascript" src="js/ctrl/CustomerListViewModel.js"></script>
	<script type="text/javascript" src="js/ctrl/CustomerViewModel.js"></script>
	<script type="text/javascript" src="js/ctrl/DbViewModel.js"></script>
	<script type="text/javascript" src="js/ctrl/DisplayedMail.js"></script>
	<script type="text/javascript" src="js/ctrl/DropDownViewModel.js"></script>
	<script type="text/javascript" src="js/ctrl/ExternalLoginViewModel.js"></script>
	<script type="text/javascript" src="js/ctrl/FeedbackViewModel.js"></script>
	<script type="text/javascript" src="js/ctrl/FileFacade.js"></script>
	<script type="text/javascript" src="js/ctrl/FileViewModel.js"></script>
	<script type="text/javascript" src="js/ctrl/FontViewModel.js"></script>
	<script type="text/javascript" src="js/ctrl/GroupData.js"></script>
	<script type="text/javascript" src="js/ctrl/LanguageViewModel.js"></script>
	<script type="text/javascript" src="js/ctrl/LogViewModel.js"></script>
	<script type="text/javascript" src="js/ctrl/LoginViewModel.js"></script>
	<script type="text/javascript" src="js/ctrl/MailBoxController.js"></script>
	<script type="text/javascript" src="js/ctrl/MailListViewModel.js"></script>
	<script type="text/javascript" src="js/ctrl/MailViewModel.js"></script>
	<script type="text/javascript" src="js/ctrl/MonitorViewModel.js"></script>
	<script type="text/javascript" src="js/ctrl/Navigator.js"></script>
	<script type="text/javascript" src="js/ctrl/PasswordChannelViewModel.js"></script>
	<script type="text/javascript" src="js/ctrl/RecipientInfo.js"></script>
	<script type="text/javascript" src="js/ctrl/RecipientsNotFoundException.js"></script>
	<script type="text/javascript" src="js/ctrl/RegistrationDataListViewModel.js"></script>
	<script type="text/javascript" src="js/ctrl/RegistrationViewModel.js"></script>
	<script type="text/javascript" src="js/ctrl/SecuritySettingsViewModel.js"></script>
	<script type="text/javascript" src="js/ctrl/SendMailFacade.js"></script>
	<script type="text/javascript" src="js/ctrl/SendMailFromExternalFacade.js"></script>
	<script type="text/javascript" src="js/ctrl/SendUnsecureMailFacade.js"></script>
	<script type="text/javascript" src="js/ctrl/SettingsViewModel.js"></script>
	<script type="text/javascript" src="js/ctrl/ShareFacade.js"></script>
	<script type="text/javascript" src="js/ctrl/SwipeRecognizer.js"></script>
	<script type="text/javascript" src="js/ctrl/TagListViewModel.js"></script>
	<script type="text/javascript" src="js/ctrl/ThemeViewModel.js"></script>
	<script type="text/javascript" src="js/ctrl/ThunderbirdContactCsvConverter.js"></script>
	<script type="text/javascript" src="js/ctrl/View.js"></script>
	<script type="text/javascript" src="js/ctrl/ViewManager.js"></script>
	<script type="text/javascript" src="js/ctrl/ViewSlider.js"></script>
	<script type="text/javascript" src="js/ctrl/bubbleinput/Bubble.js"></script>
	<script type="text/javascript" src="js/ctrl/bubbleinput/BubbleHandler.js"></script>
	<script type="text/javascript" src="js/ctrl/bubbleinput/BubbleInputViewModel.js"></script>
	<script type="text/javascript" src="js/ctrl/bubbleinput/Suggestion.js"></script>
	<script type="text/javascript" src="js/entity/ContactExtension.js"></script>
	<script type="text/javascript" src="js/entity/ContactWrapper.js"></script>
	<script type="text/javascript" src="js/entity/TutanotaConstants.js"></script>
	<script type="text/javascript" src="js/gui/BubbleInputGui.js"></script>
	<script type="text/javascript" src="js/gui/ConfigView.js"></script>
	<script type="text/javascript" src="js/gui/ContactView.js"></script>
	<script type="text/javascript" src="js/gui/ContextMenu.js"></script>
	<script type="text/javascript" src="js/gui/CustomerView.js"></script>
	<script type="text/javascript" src="js/gui/DbView.js"></script>
	<script type="text/javascript" src="js/gui/ExternalLoginView.js"></script>
	<script type="text/javascript" src="js/gui/FastMessageView.js"></script>
	<script type="text/javascript" src="js/gui/FileView.js"></script>
	<script type="text/javascript" src="js/gui/LogView.js"></script>
	<script type="text/javascript" src="js/gui/LoginView.js"></script>
	<script type="text/javascript" src="js/gui/MailView.js"></script>
	<script type="text/javascript" src="js/gui/MonitorView.js"></script>
	<script type="text/javascript" src="js/gui/NotFoundView.js"></script>
	<script type="text/javascript" src="js/gui/NotSupportedView.js"></script>
	<script type="text/javascript" src="js/gui/RegistrationView.js"></script>
	<script type="text/javascript" src="js/gui/SettingsView.js"></script>
	<script type="text/javascript" src="js/gui/gui.js"></script>
	<script type="text/javascript" src="js/index/Indexer.js"></script>
	<script type="text/javascript" src="js/legacy/FlashFileSaver.js"></script>
	<script type="text/javascript" src="js/legacy/Legacy.js"></script>
	<script type="text/javascript" src="js/security/CajaSanitizer.js"></script>
	<script type="text/javascript" src="js/security/HtmlSanitizer.js"></script>
	<script type="text/javascript" src="js/util/ClientDetector.js"></script>
	<script type="text/javascript" src="js/util/CsvConverter.js"></script>
	<script type="text/javascript" src="js/util/DataFile.js"></script>
	<script type="text/javascript" src="js/util/FileUtils.js"></script>
	<script type="text/javascript" src="js/util/Formatter.js"></script>
	<script type="text/javascript" src="js/util/LocalStore.js"></script>
	<script type="text/javascript" src="js/util/PasswordUtils.js"></script>
	<script type="text/javascript" src="js/util/StateMachine.js"></script>
	<script type="text/javascript" src="js/util/jquery.csv-0.71.js"></script>
	<script type="text/javascript" src="libs/internal/Locator.js"></script>
	<script type="text/javascript" src="libs/internal/crypto/AesInterface.js"></script>
	<script type="text/javascript" src="libs/internal/crypto/AesWorkerProxy.js"></script>
	<script type="text/javascript" src="libs/internal/crypto/ClientWorker.js"></script>
	<script type="text/javascript" src="libs/internal/crypto/ClientWorkerProxy.js"></script>
	<script type="text/javascript" src="libs/internal/crypto/CryptoException.js"></script>
	<script type="text/javascript" src="libs/internal/crypto/EntropyCollector.js"></script>
	<script type="text/javascript" src="libs/internal/crypto/JBCryptAdapter.js"></script>
	<script type="text/javascript" src="libs/internal/crypto/JsbnRsa.js"></script>
	<script type="text/javascript" src="libs/internal/crypto/KdfInterface.js"></script>
	<script type="text/javascript" src="libs/internal/crypto/Oaep.js"></script>
	<script type="text/javascript" src="libs/internal/crypto/RandomizerInterface.js"></script>
	<script type="text/javascript" src="libs/internal/crypto/RsaInterface.js"></script>
	<script type="text/javascript" src="libs/internal/crypto/RsaWorkerProxy.js"></script>
	<script type="text/javascript" src="libs/internal/crypto/ShaInterface.js"></script>
	<script type="text/javascript" src="libs/internal/crypto/SimpleRandomizer.js"></script>
	<script type="text/javascript" src="libs/internal/crypto/SjclAes.js"></script>
	<script type="text/javascript" src="libs/internal/crypto/SjclRandomizer.js"></script>
	<script type="text/javascript" src="libs/internal/crypto/SjclSha256.js"></script>
	<script type="text/javascript" src="libs/internal/crypto/WorkerRandomizer.js"></script>
	<script type="text/javascript" src="libs/internal/crypto/bCrypt.js"></script>
	<script type="text/javascript" src="libs/internal/ctrl/UserController.js"></script>
	<script type="text/javascript" src="libs/internal/db/DbInterface.js"></script>
	<script type="text/javascript" src="libs/internal/db/DummyDb.js"></script>
	<script type="text/javascript" src="libs/internal/db/WebSqlDb.js"></script>
	<script type="text/javascript" src="libs/internal/entity/BucketData.js"></script>
	<script type="text/javascript" src="libs/internal/entity/EntityHelper.js"></script>
	<script type="text/javascript" src="libs/internal/entity/InvalidDataException.js"></script>
	<script type="text/javascript" src="libs/internal/entity/NotAuthorizedException.js"></script>
	<script type="text/javascript" src="libs/internal/event/EventBusClient.js"></script>
	<script type="text/javascript" src="libs/internal/event/ListEventTracker.js"></script>
	<script type="text/javascript" src="libs/internal/event/Observable.js"></script>
	<script type="text/javascript" src="libs/internal/event/PushListEventTracker.js"></script>
	<script type="text/javascript" src="libs/internal/rest/EntityRestCache.js"></script>
	<script type="text/javascript" src="libs/internal/rest/EntityRestClient.js"></script>
	<script type="text/javascript" src="libs/internal/rest/EntityRestDummy.js"></script>
	<script type="text/javascript" src="libs/internal/rest/EntityRestException.js"></script>
	<script type="text/javascript" src="libs/internal/rest/EntityRestInterface.js"></script>
	<script type="text/javascript" src="libs/internal/rest/ResourceConstants.js"></script>
	<script type="text/javascript" src="libs/internal/rest/RestClient.js"></script>
	<script type="text/javascript" src="libs/internal/rest/RestException.js"></script>
	<script type="text/javascript" src="libs/internal/util/ArrayUtils.js"></script>
	<script type="text/javascript" src="libs/internal/util/Assert.js"></script>
	<script type="text/javascript" src="libs/internal/util/EncodingConverter.js"></script>
	<script type="text/javascript" src="libs/internal/util/FunctionUtils.js"></script>
	<script type="text/javascript" src="libs/internal/util/StringUtils.js"></script>
	<script type="text/javascript" src="libs/internal/util/bind.js"></script>
<!-- end js section -->
<script type="text/javascript">
	libsLoaded = true;
	tutanotaLoaded = true;
</script>
<!-- end dev section -->

<!--[if lt IE 9]>
<script type="text/javascript">
	/*
	 HTML5 Shiv v3.6.2 | @afarkas @jdalton @jon_neal @rem | MIT/GPL2 Licensed
	*/
	(function(l,f){function m(){var a=e.elements;return"string"==typeof a?a.split(" "):a}function i(a){var b=n[a[o]];b||(b={},h++,a[o]=h,n[h]=b);return b}function p(a,b,c){b||(b=f);if(g)return b.createElement(a);c||(c=i(b));b=c.cache[a]?c.cache[a].cloneNode():r.test(a)?(c.cache[a]=c.createElem(a)).cloneNode():c.createElem(a);return b.canHaveChildren&&!s.test(a)?c.frag.appendChild(b):b}function t(a,b){if(!b.cache)b.cache={},b.createElem=a.createElement,b.createFrag=a.createDocumentFragment,b.frag=b.createFrag();
	a.createElement=function(c){return!e.shivMethods?b.createElem(c):p(c,a,b)};a.createDocumentFragment=Function("h,f","return function(){var n=f.cloneNode(),c=n.createElement;h.shivMethods&&("+m().join().replace(/\w+/g,function(a){b.createElem(a);b.frag.createElement(a);return'c("'+a+'")'})+");return n}")(e,b.frag)}function q(a){a||(a=f);var b=i(a);if(e.shivCSS&&!j&&!b.hasCSS){var c,d=a;c=d.createElement("p");d=d.getElementsByTagName("head")[0]||d.documentElement;c.innerHTML="x<style>article,aside,figcaption,figure,footer,header,hgroup,main,nav,section{display:block}mark{background:#FF0;color:#000}</style>";
	c=d.insertBefore(c.lastChild,d.firstChild);b.hasCSS=!!c}g||t(a,b);return a}var k=l.html5||{},s=/^<|^(?:button|map|select|textarea|object|iframe|option|optgroup)$/i,r=/^(?:a|b|code|div|fieldset|h1|h2|h3|h4|h5|h6|i|label|li|ol|p|q|span|strong|style|table|tbody|td|th|tr|ul)$/i,j,o="_html5shiv",h=0,n={},g;(function(){try{var a=f.createElement("a");a.innerHTML="<xyz></xyz>";j="hidden"in a;var b;if(!(b=1==a.childNodes.length)){f.createElement("a");var c=f.createDocumentFragment();b="undefined"==typeof c.cloneNode||
	"undefined"==typeof c.createDocumentFragment||"undefined"==typeof c.createElement}g=b}catch(d){g=j=!0}})();var e={elements:k.elements||"abbr article aside audio bdi canvas data datalist details figcaption figure footer header hgroup main mark meter nav output progress section summary time video",version:"3.6.2",shivCSS:!1!==k.shivCSS,supportsUnknownElements:g,shivMethods:!1!==k.shivMethods,type:"default",shivDocument:q,createElement:p,createDocumentFragment:function(a,b){a||(a=f);if(g)return a.createDocumentFragment();
	for(var b=b||i(a),c=b.frag.cloneNode(),d=0,e=m(),h=e.length;d<h;d++)c.createElement(e[d]);return c}};l.html5=e;q(f)})(this,document);
</script>
<![endif]-->

<script type="text/javascript">
	// show an error message if the application code has not been loaded correctly 
	if ("undefined" == typeof libsLoaded || "undefined" == typeof tutanotaLoaded) {
		document.getElementById('fastMessage').getElementsByClassName('message')[0].style.display = "none";
		document.getElementById('fastMessage').getElementsByClassName('errorMessage')[0].style.display = "block";
	} else {
		$(document).ready(function() {
			tutao.tutanota.Bootstrap.init();
			tutao.tutanota.gui.initKnockout();
		});
	}
	
/*
// TODO decide on when a drag should occur (based on amount of touch movement) 
// TODO only deal with one finger
$(document).bind("touchstart", function(event) {
	$("#mail").append('<p>touch start: ' + event.originalEvent.changedTouches[0].pageX + " " + event.originalEvent.changedTouches[0].pageY + "</p>")
	//if ($(e.target).attr('dragObject')) {
	//	e.preventDefault(); 
	//	var orig = e.originalEvent; 
	//	var x = orig.changedTouches[0].pageX;
	//	var y = orig.changedTouches[0].pageY;
	//}
});

$(document).bind("touchend", function(event) {
	$("#mail").append('<p>touch ended: ' + event.originalEvent.changedTouches[0].pageX + " " + event.originalEvent.changedTouches[0].pageY + "</p>")
});

$(document).bind("touchmove", function(event) {
	$("#mail").append('<p>touch move: ' + event.originalEvent.targetTouches[0].pageX + " " + event.originalEvent.targetTouches[0].pageY + " " + event.originalEvent.identifier + " " + event.originalEvent.target + "</p>")
});

function touchOrClick(e) {
	console.log($(e.target).attr('dragObject'));
	if ($(e.target).attr('dragObject')) {
		e.preventDefault(); 
		var orig = e.originalEvent; 
		var x = orig.changedTouches[0].pageX; 
		var y = orig.changedTouches[0].pageY;
		$("#dragObject").css({top: y, left: x});
	}
}
*/
</script>
<div id="tutanota" data-bind='template: { name: "tutanota-template",  data: tutao.tutanota.app }'></div>

<script type="text/html"  id="tutanota-template">
	<input type="text" id="hiddenInput"/>
	<button id="measureButton"></button>
	<!-- div id="dragObject" style="z-index:2; width: 100px; height: 100px; background: red; position: absolute;" dragObject="true"></div-->

	<div id="viewContainer">
		<div id="mailContent" class="content" data-bind="slideView: tutao.locator.viewManager.getActiveView() == tutao.locator.mailView">
			<div id="tagListColumn" class="viewColumn">
				<section id="tagList" data-bind="with: tutao.locator.tagListViewModel">
					<div id="innerTagList">
						<div class="menuItem" data-bind="attr: {title: tutao.lang('receivedMails_alt')}, css: {active: activeSystemTag() == tutao.tutanota.ctrl.TagListViewModel.RECEIVED_TAG_ID}, fastClick: activateReceivedTag">
							<div class="icon imgButton left"></div>
							<div class="text" data-bind="lang: 'received_action'"></div>
						</div>
						<div class="menuItem" data-bind="attr: {title: tutao.lang('sentMails_alt')}, css: {active: activeSystemTag() == tutao.tutanota.ctrl.TagListViewModel.SENT_TAG_ID}, fastClick: activateSentTag">
							<div class="icon imgButton  right"></div>
							<div class="text" data-bind="lang: 'sent_action'"></div>
						</div>
						<div class="menuItem" data-bind="attr: {title: tutao.lang('trashedMails_alt')}, css: {active: activeSystemTag() == tutao.tutanota.ctrl.TagListViewModel.TRASHED_TAG_ID}, fastClick: activateTrashedTag">
							<div class="icon imgButton  trash"></div>
							<div class="text" data-bind="lang: 'trash_action'"></div>
						</div>
					</div>
				</section>
			</div>
			<div id="searchAndMailListColumn" class="viewColumn" data-bind="with: tutao.locator.mailListViewModel">
				<div id="searchAndMailList">
					<!-- ko if: tutao.locator.dao.isSupported() -->
						<div class="search">
							<div class="searchForm">
								<div data-bind='template: { name: "bubbleinput-template",  data: {vm: bubbleInputViewModel, tabindex: 1 } }'></div>
							</div>
						</div>
					<!-- /ko -->
					<section id="mailList" class="list" data-bind="css: { belowSearch: tutao.locator.dao.isSupported() }">
						<div id="innerMailList" data-bind="foreach: {data: mails}, style: { borderTopWidth: (!tutao.locator.dao.isSupported() && mails().length > 0) ? '7px' : '0px', borderBottomWidth: (tutao.locator.dao.isSupported() || mails().length > 0) ? '7px' : '0px' }">
							<div class="mailInList" data-bind="attr: { id: 'mailInList' + getId()[0] + getId()[1] }, click: $parent.selectMailAndSwitchToConversationColumn, css: {unreadFont: getUnread()}">
								<div class="icons">
									<div class="mailHeaderImage imgButton attachment-small" data-bind="visible: (getAttachments().length > 0), attr: {alt: tutao.lang('mailWithAttachment_alt')}"></div>
									<div class="mailHeaderImage imgButton trash-small" data-bind="visible: getTrashed(), attr: {alt: tutao.lang('trashedMail_alt')}"></div>
								</div>
								<div class="subject" data-bind="text: getSubject()"></div>
								<div class="mailInfo">
									<!--<div class="bullet" style="background-color: #ff0000"></div><div class="bullet" style="background-color: #00ff00"></div><div class="bullet" style="background-color: #00ffff"></div><div class="bullet" style="background-color: #ffff00"></div><div class="bullet" style="background-color: #ff00ff"></div>-->
									<div class="date">
										<time data-bind="text: tutao.tutanota.util.Formatter.formatDateTimeFromYesterdayOn(getSentDate()), attr: { datetime: tutao.tutanota.util.Formatter.dateToDashString($data.getSentDate()) }"></time>
									</div>
									<div class="senderOrRecipient">
										<span data-bind="text: tutao.tutanota.ctrl.MailListViewModel.getListSenderOrRecipientString($data)"></span>
									</div>
								</div>
							</div>
						</div>
						<div id="emptyMailList" class="infoMessage" data-bind="lang: 'noMails_msg', visible: (mails().length == 0)"></div>
					</section>
				</div>
			</div>

			<div id="conversationColumn" class="viewColumn" data-bind="with: tutao.locator.mailViewModel">
				<div class="spinner" class="defaultMargin" data-bind="visible: showSpinner">
					<img src="graphics/busy.gif" />
				</div>
				<div id="noMail" class="infoMessage" data-bind="visible: (conversation().length == 0 && !tutao.locator.mailListViewModel.isMailSelected())">
					<div data-bind="lang: 'noMail_msg'"></div><br>
				</div>
				<div id="innerConversationColumn">
					<section class="conversation" data-bind="foreach: { data: conversation }">
						<!-- ko if: !$parent.isComposingState() -->
							<div class="actions" data-bind='template: { name: "buttonBar-template",  data: buttonBarViewModel }, visible: !$parent.isComposingState()'></div>
							<div class="mailWrapper">
								<section class="mail" data-bind="click: $parent.selectMail">
									<header>
										<div class="headerTable">
											<div class="headerLine">
												<div class="name" data-bind="lang: 'from_label'"></div>
												<div class="value">
													<!-- ko if: mail.getSender().getAddress() == tutao.locator.userController.getMailAddress() -->
														<span data-bind="lang: 'meDativ_label'"></span>
													<!-- /ko -->
													<!-- ko if: mail.getSender().getAddress() != tutao.locator.userController.getMailAddress() -->
														<!-- ko if: mail.getSender().getName() == "" -->
															<span data-bind="text: mail.getSender().getAddress()"></span>
														<!-- /ko -->
														<!-- ko ifnot: mail.getSender().getName() == "" -->
															<span data-bind="text: mail.getSender().getName()"></span>
														<!-- /ko -->
													<!-- /ko -->
													<span class="rightAligned" data-bind="text: tutao.tutanota.util.Formatter.formatDateTime(mail.getSentDate())"></span>
												</div>
											</div>
											<!-- ko if: mail.getToRecipients().length > 0 -->
												<div class="headerLine">
													<div class="name" data-bind="lang: 'to_label'"></div>
													<div class="value">
														<!-- the next statement must be written in one line, otherwise there are whitespaces between the recipient names -->
														<!-- ko foreach: mail.getToRecipients() --><!-- ko ifnot: $data == $parent.mail.getToRecipients()[0] --><span>,&nbsp;</span><!-- /ko --><!-- ko if: getAddress() == tutao.locator.userController.getMailAddress() --><span data-bind="lang: 'meAccusative_label'"></span><!-- /ko --><!-- ko if: getAddress() != tutao.locator.userController.getMailAddress() --><!-- ko if: getName() == "" --><span data-bind="text: getAddress()"></span><!-- /ko --><!-- ko ifnot: getName() == "" --><span data-bind="text: getName()"></span><!-- /ko --><!-- /ko --><!-- /ko -->
													</div>
												</div>
											<!-- /ko -->
											<!-- ko if: mail.getCcRecipients().length > 0 -->
												<div class="headerLine">
													<div class="name" data-bind="lang: 'cc_label'"></div>
													<div class="value">
														<!-- ko foreach: mail.getCcRecipients() --><!-- ko ifnot: $data == $parent.mail.getCcRecipients()[0] --><span>,&nbsp;</span><!-- /ko --><!-- ko if: getAddress() == tutao.locator.userController.getMailAddress() --><span data-bind="lang: 'meNominative_label'"></span><!-- /ko --><!-- ko if: getAddress() != tutao.locator.userController.getMailAddress() --><!-- ko if: getName() == "" --><span data-bind="text: getAddress()"></span><!-- /ko --><!-- ko ifnot: getName() == "" --><span data-bind="text: getName()"></span><!-- /ko --><!-- /ko --><!-- /ko -->
													</div>
												</div>
											<!-- /ko -->
											<!-- ko if: mail.getBccRecipients().length > 0 -->
												<div class="headerLine">
													<div class="name" data-bind="lang: 'bcc_label'"></div>
													<div class="value">
														<!-- ko foreach: mail.getBccRecipients() --><!-- ko ifnot: $data == $parent.mail.getBccRecipients()[0] --><span>,&nbsp;</span><!-- /ko --><!-- ko if: getAddress() == tutao.locator.userController.getMailAddress() --><span data-bind="lang: 'meNominative_label'">Me</span><!-- /ko --><!-- ko if: getAddress() != tutao.locator.userController.getMailAddress() --><!-- ko if: getName() == "" --><span data-bind="text: getAddress()"></span><!-- /ko --><!-- ko ifnot: getName() == "" --><span data-bind="text: getName()"></span><!-- /ko --><!-- /ko --><!-- /ko -->
													</div>
												</div>
											<!-- /ko -->
										</div>
										<div class="mailSubject" data-bind="text: mail.getSubject()"></div>
										<div class="attachments" data-bind="foreach: {data: attachments}">
											<div class="download" data-bind="fastClick: function() { $parent.downloadAttachment($data) }, attr: { id: 'downloadButton_' + getId()[1], title: getName() }">
												<div class="mimeImage">
													<img onerror="this.src='graphics/mime/file.png';" data-bind="attr: {src: $parent.getAttachmentImage($data)}">
												</div>
												<div class="fileName" data-bind="text: getName()"></div>
												<div class="fileSize" data-bind="text: '(' + tutao.tutanota.util.Formatter.formatFileSize(getSize()) + ')'"></div>
												<span class="legacyDownloadText" data-bind="lang: 'clickToSave_label'"></span>
											</div>
										</div>
									</header>
									<div class="mailBody" data-bind="html: bodyTextWithoutQuotation"></div>
									<div class="mailBodyQuotation" data-bind="html: bodyTextQuotation"></div>
									<!--
									<div class="mailBodyQuotation" data-bind="html: bodyTextQuotation, slideVisible: bodyTextQuotationVisible"></div>
									<div>
										<div class="switch toggleQuotation" data-bind="lang: (bodyTextQuotationVisible() ? 'hideQuotation_action' : 'showQuotation_action'), visible: bodyTextQuotation() != '', fastClick: toggleQuotationVisible"></div>
									</div>
									-->
								</section>
							</div>
						<!-- /ko -->
						<!-- ko if: $parent.isComposingState() -->
							<div class="actions">
								<div class="confidentialAction">
									<div class="switch" data-bind="fadeVisible: containsExternalRecipients(), attr: {title: (secure() ? tutao.lang('secureMail_title') : tutao.lang('unsecureMail_title'))}, fastClick: switchSecurity, css: { off: !secure() }">
										<div class="imgButton" data-bind="css: {'lock-closed': secure, 'lock-open': !secure()}, attr: {title: (secure() ? tutao.lang('closedLock_alt') : tutao.lang('openedLock_alt'))}"></div>
										<span data-bind="text: (secure() ? tutao.lang('confidential_action') : tutao.lang('nonConfidential_action'))"></span>
									</div>
								</div>
								<div class="otherActions">
									<div data-bind='template: { name: "buttonBar-template",  data: buttonBarViewModel }'></div>
								</div>
							</div>
							<div class="mailWrapper">
								<section class="mail" data-bind="event: { dragover: handleDragOver, drop: attachDroppedFiles }">
									<header>
										<div class="headerTable">
											<!-- ko if: tutao.locator.userController.isInternalUserLoggedIn() -->
												<div class="headerLine">
													<div class="name edit" data-bind="lang: 'to_label'"></div>
													<div class="value edit">
														<div data-bind='template: { name: "bubbleinput-template",  data: {vm: toRecipientsViewModel, tabindex: 10 } }'></div>
													</div>
												</div>
												<div class="headerLine">
													<div class="name edit" data-bind="text: getCcFieldLabel()"></div>
													<div class="value edit">
														<div data-bind='template: { name: "bubbleinput-template",  data: {vm: ccRecipientsViewModel, tabindex: 11 } }'></div>
													</div>
												</div>
												<div class="headerLine" data-bind="visible: showCcAndBcc()">
													<div class="name edit" data-bind="lang: 'bcc_label'"></div>
													<div class="value edit">
														<div data-bind='template: { name: "bubbleinput-template",  data: {vm: bccRecipientsViewModel, tabindex: 12 } }'></div>
													</div>
												</div>
											<!-- /ko -->
											<!-- ko if: tutao.locator.userController.isExternalUserLoggedIn() -->
												<div class="headerLine">
													<div class="name" data-bind="lang: 'to_label'"></div>
													<div class="value">
														<!-- ko foreach: toRecipientsViewModel.bubbles -->
															<span data-bind="text: text"></span>
														<!-- /ko -->
													</div>
												</div>
											<!-- /ko -->
											<div class="headerLine">
												<div class="name edit" data-bind="lang: 'subject_label'"></div>
												<div class="value edit">
													<input class="composeSubjectInput" type="text" data-bind="value: composerSubject, valueUpdate: 'input', hasfocus: subjectFieldFocused" tabindex="20"></input>
												</div>
											</div>
										</div>
										<div class="attachments">
											<!-- ko foreach: { data: _attachments } -->
												<div class="download" data-bind="fastClick: $parent.downloadNewAttachment, attr: { title: getName() }">
													<div class="mimeImage">
														<img onerror="this.src='graphics/mime/file.png';" data-bind="attr: {src: $parent.getAttachmentImage($data)}"/>
													</div>
													<div class="fileName" data-bind="text: getName()"></div>
													<div class="fileSize" data-bind="text: '(' + tutao.tutanota.util.Formatter.formatFileSize(getSize()) + ')'"></div>
													<div class="removeAttachment" data-bind="fastClick: $parent.removeAttachment">
														<div class="imgButton cancel" data-bind="attr: {title: tutao.lang('removeAttachment_alt') }"></div>
													</div>
												</div>
											<!-- /ko -->
										</div>
									</header>
									<div class="composeBody" contenteditable="true" onFocus="window.scrollTo(0, 0);" data-bind="event: {keydown: tutao.tutanota.gui.MailView.handleMailComposerReturnKey}" tabindex="21"><br></div>
									<!-- for test sending html emails. also uncomment wysihtml5 initialization in MailViewModel._createMail() -->
									<!-- <form><textarea id="composeBodyTextArea" class="inputArea" data-bind="value: composerBody, valueUpdate: 'change'" autofocus></textarea></form> -->
								</section>
							</div>
						<!-- /ko -->
					</section>
				</div>
			</div>
			
			<div id="passwordChannelColumn" class="viewColumn" data-bind="with: tutao.locator.passwordChannelViewModel">
				<div id="innerPasswordChannelColumn">
					<div id="passwordChannelListWrapper">
						<section id="passwordChannelList" data-bind="fadeVisible: getSecureExternalRecipients().length > 0">
							<h2 data-bind="lang: 'passwordTransmission_label'"></h2>
							<div id="passwordChannelDescription" data-bind="lang: 'atLeastOneMobileNumber_label'"></div>
							<!-- ko foreach: { data: getSecureExternalRecipients(), afterAdd: tutao.tutanota.gui.slideAfterAdd, beforeRemove: tutao.tutanota.gui.slideBeforeRemove } -->
								<div>
									<hr />
									<br>
									<button class="editContactButton" data-bind="lang: 'edit_action', visible: isExistingContact(), fastClick: function() { setTimeout(function() { $parent.editRecipient($data); }, 0); }"></button>
									<div class="recipientNameAndAddress">
										<!-- ko if: getName() != "" -->
											<span class="emphasizedText" data-bind="text: getName()"></span><br>
											<span data-bind="text: getMailAddress()"></span>
										<!-- /ko -->
										<!-- ko if: getName() == "" -->
											<span class="emphasizedText" data-bind="text: getMailAddress()"></span><br>
										<!-- /ko -->
									</div>
									<div class="recordContainer wide" data-bind="visible: getEditableContact().presharedPassword() === null, form: true">
										<!-- ko foreach: getEditableContact().phoneNumbers -->
											<!-- ko if: tutao.locator.passwordChannelViewModel.isSavedMobileNumber($data, $parent) -->
												<div class="record">
													<div class="row">
														<div class="recordData" data-bind="text: tutao.lang('fromAddressBook_label') + number()"></div>
														<div class="recordAction"></div>
													</div>
												</div>
											<!-- /ko -->
										<!-- /ko -->
										<!-- ko foreach: getEditableContact().phoneNumbers -->
											<!-- ko if: tutao.locator.passwordChannelViewModel.isNotSavedNumber($data, $parent) -->
												<div class="record">
													<div class="recordData">
														<div class="row">
															<input type="tel" class="recordValue inputField wide" data-bind="value: number, css: { invalid: !tutao.tutanota.ctrl.RecipientInfo.isValidMobileNumber(number()) }"/>
															<div class="recordAction" data-bind="fastClick: function() { $parent.getEditableContact().phoneNumbers.remove($data) }">
																<div class="imgButton cancel" data-bind="attr: {title: tutao.lang('removePhoneNumber_alt') }"></div>
															</div>
														</div>
														<label class="recordStatus invalid" data-bind="lang: 'mobileNumberNotValid_msg', visible: !tutao.tutanota.ctrl.RecipientInfo.isValidMobileNumber(number())"></label>
													</div>
												</div>
											<!-- /ko -->
										<!-- /ko -->
										<div class="record">
											<div class="recordData">
												<div class="row">
													<input type="tel" class="recordValue inputField wide" data-bind="value: getEditableContact().newMobileContactPhoneNumber().number, event: { blur: getEditableContact().newMobileContactPhoneNumberUpdated }, css: { invalid: !isSecure() }"/>
													<div class="recordAction"></div>
												</div>
												<label class="recordInfo" data-bind="lang: 'addMobileNumber_msg'"></label>
											</div>
										</div>
										<button class="setPresharedPasswordButton" data-bind="lang: 'setPresharedPassword_action', fastClick: function() { setTimeout(function() { $parent.defineManualPassword($data); }, 0); }"></button>
									</div>
									<div class="recordContainer wide" data-bind="visible: getEditableContact().presharedPassword() !== null, form: getEditableContact().presharedPassword() !== null">
										<div class="record">
											<div class="recordName" data-bind="lang: 'presharedPassword_label'"></div>
											<div class="recordData">
												<div class="row">
													<input type="text" class="recordValue inputField wide" data-bind="value: getEditableContact().presharedPassword, valueUpdate: 'input'"/>
													<div class="recordAction" data-bind="fastClick: function() { $parent.removePresharedPassword($data) }">
														<div class="imgButton cancel" data-bind="attr: {title: tutao.lang('removePhoneNumber_alt') }"></div>
													</div>
												</div>
												<div class="recordStatus">
													<div class="pwStrengthBg" class="defaultMargin dataField" data-bind="attr: {title: tutao.lang('pwStrength_title') }">
														<div class="pwStrengthFg" data-bind="style: { width: (100 - Math.max(10, $parent.getPasswordStrength($data))) + '%' }"></div>
													</div>
												</div>
											</div>
										</div>
									</div>
									<br>
								</div>
							<!-- /ko -->
						</section>
					</div>
				</div>
			</div>
		</div>

		<div id="contactContent" class="content" data-bind="slideView: tutao.locator.viewManager.getActiveView() == tutao.locator.contactView">
			<div id="searchAndContactListColumn" class="viewColumn" data-bind="with: tutao.locator.contactListViewModel">
				<div id="searchAndContactList">
					<!-- 
						<div class="search">
							<div class="searchForm">
								<div data-bind='template: { name: "bubbleinput-template",  data: {vm: bubbleInputViewModel, tabindex: 1 } }'></div>
							</div>
						</div>
					-->
					<section id="contactList">
						<div id="innerContactList" data-bind="foreach: {data: contacts}, style: { borderTopWidth: (contacts().length > 0) ? '7px' : '0px', borderBottomWidth: (contacts().length > 0) ? '7px' : '0px' }">
							<div class="contactInList" data-bind="click: $parent.showContact">
								<div class="contactNameAndMailAddressInList">
									<span class="emphasizedText"  data-bind="text: getFullName()"></span><br>
									<!-- ko if: getContact().getMailAddresses().length > 0 -->
										<span class="contactMailAddressInList" data-bind="text: getContact().getMailAddresses()[0].getAddress()"></span>
									<!-- /ko -->
								</div>
							</div>
						</div>
						<div id="emptyContactList" class="infoMessage" data-bind="lang: 'noContacts_msg', visible: (contacts().length == 0)"></div>
					</section>
				</div>
				<!-- <button data-bind="click: function() { importThunderbirdContactsAsCsv(); }">import</button> -->
			</div>

			<div id="contactColumn" class="viewColumn" data-bind="with: tutao.locator.contactViewModel">
				<div id="noContact" class="infoMessage" data-bind="visible: (mode() === tutao.tutanota.ctrl.ContactViewModel.MODE_NONE)">
					<div data-bind="lang: 'noContact_msg'"></div><br>
				</div>
				<div id="innerContactColumn">
					<div id="contactWrapper">
						<!-- ko if: mode() !== tutao.tutanota.ctrl.ContactViewModel.MODE_NONE -->
							<section id="contact">
								<header>
									<div class="actions" data-bind='template: { name: "buttonBar-template",  data: buttonBarViewModel }'></div>
								</header>
								<div class="contactBody">
									<!-- ko if: mode() == tutao.tutanota.ctrl.ContactViewModel.MODE_SHOW -->
										<div id="contactNameTitleAndImage">
											<img id="contactImage" data-bind="attr: { src: 'graphics/' + contactWrapper().getContact().getFirstName().toLowerCase() + '.jpg', alt: tutao.lang('contactImage_alt')}"/>
											<div id="contactNameAndTitle">
												<h1 data-bind="text: contactWrapper().getFullName()"></h1>
												<!-- ko if: contactWrapper().getContact().getBirthday() -->
													<div id="birthdayImage" class="imgButton star" data-bind="attr: {title: tutao.lang('birthday_alt') }"></div>
													<span data-bind="text: '&nbsp;' + tutao.tutanota.util.Formatter.dateToSimpleString(contactWrapper().getContact().getBirthday()) + ' (' + contactWrapper().getAge() + ')'"></span>
												<!-- /ko -->
												<span data-bind="text: contactWrapper().getContact().getCompany()"></span><br>
												<span data-bind="text: contactWrapper().getContact().getTitle()"></span><br>
											</div>
										</div>
										<!-- ko if: contactWrapper().getContact().getMailAddresses().length > 0 -->
											<h2 data-bind="lang: 'email_label'"></h2>
											<hr />
											<!-- ko foreach: contactWrapper().getContact().getMailAddresses() -->
												<div class="contactData">
													<div class="contactDataButton imgButton mail-new" data-bind="fastClick: function() { $parent.sendMail($data) }, attr:{ title: tutao.lang('sendMail_alt') }"></div>
													<div class="contactDataType" data-bind="text: tutao.entity.tutanota.ContactWrapper.getMailAddressTypeName($data)"></div>
													<div class="contactDataText" data-bind="text: getAddress()"></div>
												</div>
											<!-- /ko -->
										<!-- /ko -->
										<!-- ko if: contactWrapper().getContact().getPhoneNumbers().length > 0 -->
											<h2 data-bind="lang: 'phone_label'"></h2>
											<hr />
											<!-- ko foreach: contactWrapper().getContact().getPhoneNumbers() -->
												<div class="contactData">
													<!-- ko if: tutao.tutanota.util.ClientDetector.isPhoneSupported() && (getType() != tutao.entity.tutanota.TutanotaConstants.CONTACT_PHONE_NUMBER_TYPE_FAX) -->
														<a data-bind="attr: { href: 'tel:' + getNumber() }">
															<div class="contactDataButton imgButton right" data-bind="attr: {title: tutao.lang('callNumber_alt')}"></div>
														</a>
													<!-- /ko -->	
													<div class="contactDataType" data-bind="text: tutao.entity.tutanota.ContactWrapper.getPhoneNumberTypeName($data)"></div>
													<div class="contactDataText" data-bind="text: getNumber()"></div>
												</div>
											<!-- /ko -->
										<!-- /ko -->
										<!-- ko if: contactWrapper().getContact().getAddresses().length > 0 -->
											<h2 data-bind="lang: 'address_label'"></h2>
											<hr />
											<!-- ko foreach: contactWrapper().getContact().getAddresses() -->
												<div class="contactData">
													<a target="_blank" data-bind="attr: { href: $parent.getMapUrl($data) }">
														<div class="contactDataButton imgButton right" data-bind="attr: {title: tutao.lang('showAddress_alt')}"></div>
													</a>
													<div class="contactDataType" data-bind="text: tutao.entity.tutanota.ContactWrapper.getAddressTypeName($data)"></div>
													<div class="contactDataAreaText" data-bind="text: getAddress()"></div>
												</div>
											<!-- /ko -->
										<!-- /ko -->
										<!-- ko if: contactWrapper().getContact().getSocialIds().length > 0 -->
											<h2 data-bind="lang: 'social_label'"></h2>
											<hr />
											<!-- ko foreach: contactWrapper().getContact().getSocialIds() -->
												<div class="contactData">
													<!-- ko if: $parent.getSocialIdUrl($data) != null -->
														<a target="_blank" data-bind="attr: { href: $parent.getSocialIdUrl($data) }">
															<div class="contactDataButton imgButton right" data-bind="attr: {title: tutao.lang('openSocial_alt')}"></div>
														</a>
													<!-- /ko -->
													<div class="contactDataType" data-bind="text: tutao.entity.tutanota.ContactWrapper.getSocialIdTypeName($data)"></div>
													<div class="contactDataText" data-bind="text: getSocialId()"></div>
												</div>
											<!-- /ko -->
										<!-- /ko -->
										<!-- ko if: contactWrapper().getContact().getComment() != "" -->
											<h2 data-bind="lang: 'comment_label'"></h2>
											<hr />
											<div class="contactData">
												<div class="contactDataAreaText" data-bind="text: contactWrapper().getContact().getComment()"></div>
											</div>
										<!-- /ko -->
										<!-- ko if: contactWrapper().getContact().getPresharedPassword() != null || contactWrapper().getContact().getAutoTransmitPassword() != "" -->
											<h2 data-bind="lang: 'passwordsHeading_label'"></h2>
											<hr />
											<div class="contactData" data-bind="visible: contactWrapper().getContact().getPresharedPassword() != null">
												<div class="contactDataButton imgButton right" data-bind="attr: {title: tutao.lang('showPassword_alt')}, event: { mousedown: function() { showPresharedPassword(true); }, mouseup: function() { showPresharedPassword(false); }}"></div>
												<div class="contactDataType" data-bind="lang: 'presharedPasswordHeading_label'"></div>
												<div class="contactDataText" data-bind="text: getPresharedPasswordText()"></div>
											</div>
											<div class="contactData" data-bind="visible: contactWrapper().getContact().getAutoTransmitPassword() != ''">
												<div class="contactDataButton imgButton right" data-bind="attr: {title: tutao.lang('showPassword_alt')}, event: { mousedown: function() { showAutoTransmitPassword(true); }, mouseup: function() { showAutoTransmitPassword(false); }}"></div>
												<div class="contactDataType" data-bind="lang: 'autoTransmitPasswordHeading_label'"></div>
												<div class="contactDataText" data-bind="text: getAutoTransmitPasswordText()"></div>
											</div>
										<!-- /ko -->
									<!-- /ko -->
									<!-- ko if: mode() == tutao.tutanota.ctrl.ContactViewModel.MODE_EDIT || mode() == tutao.tutanota.ctrl.ContactViewModel.MODE_NEW -->
										<div id="editContactNameTitleAndImage">
											<img id="editContactImage" data-bind="attr: { src: 'graphics/' + editableContact.firstName().toLowerCase() + '.jpg'}, attr: {alt: tutao.lang('contactImage_alt')}"/>
											<div id="editContactNameAndTitle">
												<input id="firstNameInput" type="text" autocorrect="off" autocomplete="off" spellcheck="false" data-bind="value: editableContact.firstName, attr: {placeholder: tutao.lang('firstName_placeholder')}"/>
												<input id="lastNameInput" type="text" autocorrect="off" autocomplete="off" spellcheck="false" data-bind="value: editableContact.lastName, attr: {placeholder: tutao.lang('lastName_placeholder')}"/>
												<input id="birthdayInput" type="text" autocorrect="off" autocapitalize="none" autocomplete="off" spellcheck="false" data-bind="value: editableContact.birthdayStringComputed, css: { invalid: editableContact.birthdayStringInvalid }, attr: {placeholder: tutao.lang('birthdayWithFormat_placeholder')}"/>
												<input id="companyInput" type="text" data-bind="value: editableContact.company, attr: {placeholder: tutao.lang('company_placeholder')}"/>
												<input id="titleInput" type="text" data-bind="value: editableContact.title, attr: {placeholder: tutao.lang('title_placeholder')}"/>
											</div>
										</div>
			
										<h2 data-bind="lang: 'email_label'"></h2>
										<hr />
										<!-- ko foreach: editableContact.mailAddresses -->
											<div class="editContactData">
												<div class="editContactDataType" data-bind='template: { name: "dropdown-template",  data: new tutao.tutanota.ctrl.DropDownViewModel(tutao.entity.tutanota.TutanotaConstants.CONTACT_MAIL_ADDRESS_TYPE_NAMES, type, tutao.entity.tutanota.TutanotaConstants.CONTACT_MAIL_ADDRESS_TYPE_CUSTOM, customTypeName) }'></div>
												<div class="editContactDataText">
													<input class="editContactMailInput" type="email" autocorrect="off" autocapitalize="none" autocomplete="off" spellcheck="false" data-bind="value: address"/>
												</div>
												<div class="recordAction">
													<div class="imgButton cancel" data-bind="fastClick: function() { $parent.editableContact.mailAddresses.remove($data) }, attr: {title: tutao.lang('removeMailAddress_alt')}"></div>
												</div>
											</div>
										<!-- /ko -->
										<div class="editContactData">
											<div class="editContactDataType" data-bind='template: { name: "dropdown-template",  data: new tutao.tutanota.ctrl.DropDownViewModel(tutao.entity.tutanota.TutanotaConstants.CONTACT_MAIL_ADDRESS_TYPE_NAMES, editableContact.newContactMailAddress().type, tutao.entity.tutanota.TutanotaConstants.CONTACT_MAIL_ADDRESS_TYPE_CUSTOM, editableContact.newContactMailAddress().customTypeName) }'></div>
											<div class="editContactDataText" >
												<input class="editContactMailInput" type="email" autocorrect="off" autocapitalize="none" autocomplete="off" spellcheck="false" data-bind="value: editableContact.newContactMailAddress().address, event: { blur: editableContact.newContactMailAddressUpdated }"/>
											</div>
											<div class="recordAction"></div>
										</div>
										
										<h2 data-bind="lang: 'phone_label'"></h2>
										<hr />
										<!-- ko foreach: editableContact.phoneNumbers -->
											<div class="editContactData">
												<div class="editContactDataType" data-bind='template: { name: "dropdown-template",  data: new tutao.tutanota.ctrl.DropDownViewModel(tutao.entity.tutanota.TutanotaConstants.CONTACT_PHONE_NUMBER_TYPE_NAMES, type, tutao.entity.tutanota.TutanotaConstants.CONTACT_PHONE_NUMBER_TYPE_CUSTOM, customTypeName) }'></div>
												<div class="editContactDataText" >
													<input type="tel" data-bind="value: number"/>
												</div>
												<div class="recordAction">
													<div class="imgButton cancel" data-bind="fastClick: function() { $parent.editableContact.phoneNumbers.remove($data) }, attr: {title: tutao.lang('removePhoneNumber_alt') }"></div>
												</div>
											</div>
										<!-- /ko -->
										<div class="editContactData">
											<div class="editContactDataType" data-bind='template: { name: "dropdown-template",  data: new tutao.tutanota.ctrl.DropDownViewModel(tutao.entity.tutanota.TutanotaConstants.CONTACT_PHONE_NUMBER_TYPE_NAMES, editableContact.newContactPhoneNumber().type, tutao.entity.tutanota.TutanotaConstants.CONTACT_PHONE_NUMBER_TYPE_CUSTOM, editableContact.newContactPhoneNumber().customTypeName) }'></div>
											<div class="editContactDataText" >
												<input type="tel" data-bind="value: editableContact.newContactPhoneNumber().number, event: { blur: editableContact.newContactPhoneNumberUpdated }"/>
											</div>
											<div class="recordAction"></div>
										</div>
										
										<h2 data-bind="lang: 'address_label'"></h2>
										<hr />
										<!-- ko foreach: editableContact.addresses -->
											<div class="editContactData">
												<div class="editContactDataType" data-bind='template: { name: "dropdown-template",  data: new tutao.tutanota.ctrl.DropDownViewModel(tutao.entity.tutanota.TutanotaConstants.CONTACT_ADDRESS_TYPE_NAMES, type, tutao.entity.tutanota.TutanotaConstants.CONTACT_ADDRESS_TYPE_CUSTOM, customTypeName) }'></div>
												<div class="editContactDataArea" >
													<textarea rows="2" data-bind="value: address" oninput='this.rows = Math.max(this.value.split("\n").length, 2);'></textarea>
												</div>
												<div class="recordAction">
													<div class="imgButton cancel" data-bind="fastClick: function() { $parent.editableContact.addresses.remove($data) }, attr: {title: tutao.lang('removeAddress_alt') }"></div>
												</div>
											</div>
										<!-- /ko -->
										<div class="editContactData">
											<div class="editContactDataType" data-bind='template: { name: "dropdown-template",  data: new tutao.tutanota.ctrl.DropDownViewModel(tutao.entity.tutanota.TutanotaConstants.CONTACT_ADDRESS_TYPE_NAMES, editableContact.newContactAddress().type, tutao.entity.tutanota.TutanotaConstants.CONTACT_ADDRESS_TYPE_CUSTOM, editableContact.newContactAddress().customTypeName) }'></div>
											<div class="editContactDataArea" >
												<textarea rows="2" data-bind="value: editableContact.newContactAddress().address, event: { blur: editableContact.newContactAddressUpdated }"  oninput='this.rows = Math.max(this.value.split("\n").length, 2);'></textarea>
											</div>
											<div class="recordAction"></div>
										</div>
										
										<h2 data-bind="lang: 'social_label'"></h2>
										<hr />
										<!-- ko foreach: editableContact.socialIds -->
											<div class="editContactData">
												<div class="editContactDataType" data-bind='template: { name: "dropdown-template",  data: new tutao.tutanota.ctrl.DropDownViewModel(tutao.entity.tutanota.TutanotaConstants.CONTACT_SOCIAL_ID_TYPE_NAMES, type, tutao.entity.tutanota.TutanotaConstants.CONTACT_SOCIAL_ID_TYPE_CUSTOM, customTypeName) }'></div>
												<div class="editContactDataText" >
													<input type="text" autocorrect="off" autocapitalize="none" autocomplete="off" spellcheck="false" data-bind="value: socialId"/>
												</div>
												<div class="recordAction" >
													<div class="imgButton cancel" data-bind="fastClick: function() { $parent.editableContact.socialIds.remove($data) }, attr: {title: tutao.lang('removeSocial_alt') }"></div>
												</div>
											</div>
										<!-- /ko -->
										<div class="editContactData">
											<div class="editContactDataType" data-bind='template: { name: "dropdown-template",  data: new tutao.tutanota.ctrl.DropDownViewModel(tutao.entity.tutanota.TutanotaConstants.CONTACT_SOCIAL_ID_TYPE_NAMES, editableContact.newContactSocialId().type, tutao.entity.tutanota.TutanotaConstants.CONTACT_SOCIAL_ID_TYPE_CUSTOM, editableContact.newContactSocialId().customTypeName) }'></div>
											<div class="editContactDataText">
												<input type="text" autocorrect="off" autocapitalize="none" autocomplete="off" spellcheck="false" data-bind="value: editableContact.newContactSocialId().socialId, event: { blur: editableContact.newContactSocialIdUpdated }"/>
											</div>
											<div class="recordAction"></div>
										</div>
										
										<h2 data-bind="lang: 'comment_label'"></h2>
										<hr />
										<textarea id="editContactComment" rows="3" data-bind="value: editableContact.comment" oninput='this.rows = Math.max(this.value.split("\n").length, 3);'></textarea>

										<h2 data-bind="lang: 'passwordsHeading_label'"></h2>
										<hr />
										<div class="editContactData">
											<div class="editContactDataType" data-bind='lang: "presharedPassword_label"'></div>
											<div class="editContactDataText" >
												<input type="text" autocorrect="off" autocapitalize="none" autocomplete="off" spellcheck="false" data-bind="value: editableContact.presharedPassword"/>
											</div>
										</div>
									<!-- /ko -->
								</div>
							</section>
						<!-- /ko -->
					</div>
				</div>
			</div>
		</div>

		<div id="fileContent" class="content" data-bind="slideView: tutao.locator.viewManager.getActiveView() == tutao.locator.fileView">
			<div id="fileColumn" class="viewColumn" data-bind="with: tutao.locator.fileViewModel">
				<div id="innerFileColumn">
					<div>Received attachments</div>
					<div data-bind="template: { name: 'files-template', data: { fileViewModel: $data, files: receivedAttachments } }"></div>
					<div>Sent attachments</div>
					<div data-bind="template: { name: 'files-template', data: { fileViewModel: $data, files: sentAttachments } }"></div>
				</div>
			</div>
		</div>

		<div id="notSupported" class="login" data-bind="slideView: tutao.locator.viewManager.getActiveView() == tutao.locator.notSupportedView">
			<div class="messageWrapper">
				<div class="infoMessage">
					<!-- ko if: tutao.tutanota.util.ClientDetector.getSupportedType() == tutao.tutanota.util.ClientDetector.SUPPORTED_TYPE_UPDATE_NEEDED || tutao.tutanota.util.ClientDetector.getSupportedType() == tutao.tutanota.util.ClientDetector.SUPPORTED_TYPE_LEGACY -->
						<div data-bind="lang: 'oldBrowser_msg'"></div>
					<!-- /ko -->
					<!-- ko if: tutao.tutanota.util.ClientDetector.getSupportedType() == tutao.tutanota.util.ClientDetector.SUPPORTED_TYPE_UNKNOWN || tutao.tutanota.util.ClientDetector.getSupportedType() == tutao.tutanota.util.ClientDetector.SUPPORTED_TYPE_NOT_SUPPORTED -->
						<div data-bind="lang: 'unsupportedBrowser_msg'"></div>
					<!-- /ko -->
					<ul>
						<li><a target="_blank" href="http://www.google.com/chrome">Google Chrome</a></li>
						<li><a target="_blank" href="http://www.mozilla.org/de/firefox">Mozilla Firefox</a></li>
						<li><a target="_blank" href="http://windows.microsoft.com/de-DE/internet-explorer/download-ie">Microsoft Internet Explorer 10</a></li>
						<li><a target="_blank" href="http://www.apple.com/de/safari/">Safari 6 <span data-bind="lang: 'for_label'"></span> iPhone/iPad</a></li>
					</ul>
					<br><div data-bind="lang: 'thanks_msg'"></div><br><div data-bind="lang: 'claim_label'"></div>
					<!-- <div class="clientInfo" data-bind="text: 'browser: ' + tutao.tutanota.util.ClientDetector.getBrowserType() + '\n' +
						'version: ' + tutao.tutanota.util.ClientDetector.getBrowserVersion() + '\n' +
						'os: ' + tutao.tutanota.util.ClientDetector.getOs() + '\n' +
						'device: ' + tutao.tutanota.util.ClientDetector.getDeviceType() + '\n' +
						'touch: ' + tutao.tutanota.util.ClientDetector.isTouchSupported() + '\n' +
						'phone: ' + tutao.tutanota.util.ClientDetector.isPhoneSupported() + '\n' +
						'supported: ' + tutao.tutanota.util.ClientDetector.getSupportedType() + '\n' +
						'user agent: ' + navigator.userAgent">
					</div> -->
				</div>
			</div>
		</div>

		<div id="login" class="login" data-bind="with: tutao.locator.loginViewModel, slideView: tutao.locator.viewManager.getActiveView() == tutao.locator.loginView">
			<div class="welcomeContainer">
				<div class="panel">
					<div class="content">
						<h1 data-bind="text: welcomeText"></h1>
			
						<form class="recordContainer wide" data-bind="submit: login, form: true, form: true">
							<div class="record">
								<label for="loginMailAddress" class="recordName" data-bind="lang: 'mailAddress_label'"></label>
								<div class="recordData">
									<div class="recordValue">
										<input class="inputField wide" id="loginMailAddress" type="email" data-bind="enable: !loginOngoing(), value: mailAddress, valueUpdate: 'input', hasfocus: mailAddressFieldFocused"></input>
									</div>
								</div>
							</div>
							<div class="record">
								<label for="loginPassphrase" class="recordName" data-bind="lang: 'password_label'"></label>
								<div class="recordData">
									<div class="recordValue">
										<input class="inputField wide" id="loginPassphrase" type="password" data-bind="enable: !loginOngoing(), value: passphrase, valueUpdate: 'input', hasfocus: passphraseFieldFocused"></input>
									</div>
								</div>
							</div>
			
							<div class="record">
								<div class="recordName"></div>
								<div class="formAction">
									<button id="submitLogin" type="submit" data-bind="css: { disabled: !loginPossible() }, lang: 'login_action'"></button>
									<label for="submitLogin1" class="recordStatus" data-bind="css: loginStatus().type, lang: loginStatus().text"></label>
								</div>
							</div>
						</form>
					</div>
				</div>
				<div id="welcomePicture"><div></div></div>
			</div>
		</div>

		<div id="externalLogin" class="login" data-bind="with: tutao.locator.externalLoginViewModel, slideView: tutao.locator.viewManager.getActiveView() == tutao.locator.externalLoginView">
			<div class="welcomeContainer">
				<div class="panel">
					<div class="content">
						<h1 data-bind="lang: 'receiveMsg_msg'"></h1>
						<div data-bind="visible: errorMessageId(), lang: errorMessageId()"></div>
						<div data-bind="visible: !errorMessageId()">
							<div class="recordContainer wide" data-bind="ifnot: phoneNumbers().length == 0, form: true">
								<div class="record">
									<label class="recordName" data-bind="lang: 'phone_label'"></label>
									<div class="recordData">
										<label class="recordStatus" data-bind="css: sendPasswordStatus().type, lang: sendPasswordStatus().text"></label>
										<!-- ko foreach: phoneNumbers -->
										<button class="recordValue" data-bind="text: getMaskedNumber(), css: { disabled: !$parent.sendSmsAllowed() }, fastClick: $parent.sendSms"></button>
										<label class="recordStatus" data-bind="css: $parent.getSendSmsStatus(getNumber()).type, lang: $parent.getSendSmsStatus(getNumber()).text"></label>
										<!-- /ko -->
									</div>
								</div>
							</div>
							<form class="recordContainer wide" data-bind="submit: showMail, form: true">
								<div class="record">								
									<label for="externalMailPasswordInput" class="recordName" data-bind="lang: 'password_label'"></label>
									<div class="recordData">
										<input id="externalMailPasswordInput" class="inputField wide recordValue" type="password" autocorrect="off" autocapitalize="none" autocomplete="off" spellcheck="false" data-bind="value: password, valueUpdate: 'input', hasfocus: passphraseFieldFocused"/>
										<label for="externalMailPasswordInput" class="recordStatus" data-bind="css: passwordStatus().type, lang: passwordStatus().text"></label>
									</div>
								</div>
								<div class="record">								
									<div class="recordName"></div>
									<div class="recordData">
										<div class="recordValue">
											<input id="storePasswordCheckbox" type="checkbox" data-bind="checked: storePassword" />
											<label for="storePasswordCheckbox" data-bind="lang: 'storePassword_action'"></label>
										</div>
										<label for="storePasswordCheckbox" class="recordInfo" data-bind="lang: 'onlyPrivateComputer_msg'"></label>
									</div>
								</div>
								<div class="record">	
									<div class="recordName"></div>							
									<div class="formAction">
										<button id="showMailButton" data-bind="text: tutao.lang('showMail_action'), css: { disabled: !showMailAllowed() }, fastClick: showMail, attr: { alt: tutao.lang('showMail_action')}"></button>
										<label for="showMailButton" class="recordStatus" data-bind="css: showMailStatus().type, lang: showMailStatus().text"></label>
									</div>
								</div>
							</form>
						</div>
					</div>
				</div>
				<div id="welcomePicture"><div></div></div>
			</div>
			<div class="infoMessage" data-bind="visible: (tutao.tutanota.util.ClientDetector.getSupportedType() == tutao.tutanota.util.ClientDetector.SUPPORTED_TYPE_LEGACY)">
				<label data-bind="lang: 'legacyNoReply_msg'"></label>
				<ul>
					<li><a target="_blank" href="http://www.google.com/chrome">Google Chrome</a></li>
					<li><a target="_blank" href="http://http://www.mozilla.org/de/firefox">Mozilla Firefox</a></li>
					<li><a target="_blank" href="http://windows.microsoft.com/de-DE/internet-explorer/download-ie">Microsoft Internet Explorer 10</a></li>
					<li><a target="_blank" href="http://www.apple.com/de/safari/">Safari 6 <span data-bind="lang: 'for_label'"></span> iPhone/iPad</a></li>
				</ul>
			</div>
			<!-- <div class="clientInfo" data-bind="text: 'browser: ' + tutao.tutanota.util.ClientDetector.getBrowserType() + '\n' +
				'version: ' + tutao.tutanota.util.ClientDetector.getBrowserVersion() + '\n' +
				'os: ' + tutao.tutanota.util.ClientDetector.getOs() + '\n' +
				'device: ' + tutao.tutanota.util.ClientDetector.getDeviceType() + '\n' +
				'touch: ' + tutao.tutanota.util.ClientDetector.isTouchSupported() + '\n' +
				'phone: ' + tutao.tutanota.util.ClientDetector.isPhoneSupported() + '\n' +
				'supported: ' + tutao.tutanota.util.ClientDetector.getSupportedType() + '\n' +
				'user agent: ' + navigator.userAgent">
			</div> -->
		</div>
		
		<div id="registration" class="login" data-bind="with: tutao.locator.registrationViewModel, slideView: tutao.locator.viewManager.getActiveView() == tutao.locator.registrationView">
			<div class="welcomeContainer">
				<div class="panel">
					<div class="content">
						<!-- ko if: tutao.tutanota.util.ClientDetector.getDeviceType() != tutao.tutanota.util.ClientDetector.DEVICE_TYPE_IPHONE && tutao.tutanota.util.ClientDetector.getDeviceType() != tutao.tutanota.util.ClientDetector.DEVICE_TYPE_IPAD -->
							<!-- ko if: (getSendSmsState() != tutao.tutanota.ctrl.RegistrationViewModel.PROCESS_STATE_FINISHED) -->
								<div class="defaultMargin heading" data-bind="text:  'Tutanota ' + getRegistrationType() + ' ' + tutao.lang('registration1Headline_msg')"></div>
								
								<form class="recordContainer wide" data-bind="submit: sendSms, form: true">
									<!-- ko if: getRegistrationType() != 'Free' -->
									<div class="record">
										<label class="recordName" data-bind="lang: 'company_label'"></label>
										<div class="recordData">
											<div class="recordValue">
												<div id="companyName" data-bind="text: companyName"></div>
											</div>
										</div>
									</div>
									<div class="record">
										<label class="recordName" data-bind="lang: 'invoiceAddress_label'"></label>
										<div class="recordData">
											<div class="recordValue">
												<div id="invoiceAddress" data-bind="text: invoiceAddress"></div>
											</div>
										</div>
									</div>
									<div class="record">
										<label class="recordName" data-bind="lang: 'domain_label'"></label>
										<div class="recordData">
											<div class="recordValue">
												<div data-bind="text: domain"></div>
											</div>
										</div>
									</div>
									<!-- /ko -->
									<div class="record">
										<label for="registrationMailName" class="recordName" data-bind="lang: 'name_label'"></label>
										<div class="recordData">
											<div class="recordValue">
												<input class="inputField wide" id="registrationMailName" type="text" data-bind="enable: isFormEditable(), value: name, valueUpdate: 'input', hasfocus: nameFieldFocused"></input>
											</div>
											<label for="registrationMailName" class="recordInfo" data-bind="lang: 'loginNameInfo_msg'"></label>
										</div>
									</div>
									<div class="record">
										<label for="mobileNumber" class="recordName" data-bind="lang: 'mobileNumber_label'"></label>
										<div class="recordData">
											<div class="recordValue">
												<input class="inputField wide" id="mobileNumber" type="tel" data-bind="enable: isFormEditable(), css: mobileNumberStatus().type, value: mobileNumber, valueUpdate: 'input'"></input>
											</div>
											<label for="mobileNumber" class="recordStatus" data-bind="css: mobileNumberStatus().type, lang: mobileNumberStatus().text"></label>
											<label for="mobileNumber" class="recordInfo" data-bind="lang: 'mobileNumberInfo_msg'"></label>
										</div>
									</div>
									<div class="record">
										<label for="mailAddress" class="recordName" data-bind="lang: 'desiredAddress_label'"></label>
										<div class="recordData">
											<div class="recordValue">
												<input class="inputField wide" id="mailAddress" type="text" data-bind="enable: isFormEditable(), css: mailAddressStatus().type, value: mailAddressPrefix, valueUpdate: 'input'"></input><span data-bind="text: '@' + domain()"></span>
											</div>
											<label for="mailAddress" class="recordStatus" data-bind="css: mailAddressStatus().type, lang: mailAddressStatus().text"></label>
											<label for="mailAddress" class="recordInfo" data-bind="lang: 'mailAddressInfo_msg'"></label>
										</div>
									</div>
									<div class="record">
										<label for="newpassword" class="recordName" data-bind="lang: 'password_label'"></label>
										<div class="recordData">
											<div class="recordValue">
												<input id="newpassword" class="inputField wide" type="password" data-bind="enable: isFormEditable(), value: password1, valueUpdate: 'input', css: getPassword1Status().type"/>
											</div>
											<label for="newpassword" class="recordStatus" data-bind="css: getPassword1Status().type">
												<div class="pwStrengthBg" class="defaultMargin dataField" data-bind="attr: {title: tutao.lang('pwStrength_title') }">
													<div class="pwStrengthFg" data-bind="style: { width: (100 - Math.max(10, getPasswordStrength())) + '%' }"></div>
												</div>
												<div class="password1Status" data-bind="lang: getPassword1Status().text"></div>
											</label>
											<div class="recordInfo"><a target="_blank" data-bind="lang: 'goodPassphrase_action', attr: { href: tutao.lang('securePasswords_link') }" tabindex="-1"></a></div>
										</div>
									</div>
									<div class="record">
										<label for="newpassword2" class="recordName" data-bind="lang: 'repeatedPassword_label'"></label>
										<div class="recordData">
											<div class="recordValue">
												<input id="newpassword2" class="inputField wide" type="password" data-bind="enable: isFormEditable(), value: password2, valueUpdate: 'input', css: getPassword2Status().type"/>
											</div>
											<label for="newpassword2" class="recordStatus", data-bind="css: getPassword2Status().type, lang: getPassword2Status().text"></label>
										</div>
									</div>
									<div class="record">
										<label for="termsInput" class="recordName" data-bind="lang: 'terms_label'"></label>
										<div class="recordData">
											<div class="recordValue">
												<input id="termsInput" type="checkbox" data-bind="enable: isFormEditable(), checked: termsAccepted"/>
												<label for="termsInput" data-bind="lang: 'acceptConditions_label'"></label> <a href="terms-conditions.html" target="_blank" data-bind="lang: 'termsAndConditions_action'" tabindex="-1"></a>
											</div>
											<label for="termsInput" class="recordStatus", data-bind="css: getTermsStatus().type, lang: getTermsStatus().text"></label>
										</div>
									</div>
	
									<div class="record">
										<div class="recordName"></div>
										<div class="formAction">
											<button id="submitRegistration1" type="submit" data-bind="css: { disabled: !isSendSmsPossible() }, lang: 'join_action'"></button>
											<label for="submitRegistration1" class="recordStatus" data-bind="css: joinStatus().type, lang: joinStatus().text"></label>
										</div>
									</div>
								</form>
							<!-- /ko -->
								
							<!-- ko if: (getSendSmsState() == tutao.tutanota.ctrl.RegistrationViewModel.PROCESS_STATE_FINISHED) -->
								<div class="defaultMargin heading" data-bind="text:  'Tutanota ' + getRegistrationType() + ' ' + tutao.lang('registration2Headline_msg')"></div>
								<form class="recordContainer wide" data-bind="submit: createAccount, form: true">
									<div class="record">
										<label for="registrationCodeInput" class="recordName" data-bind="lang: 'registrationCodeInput_label'"></label>
										<div class="recordData">
											<div class="recordValue">
												<input id="registrationCodeInput" class="inputField wide" type="text" data-bind="enable: (getCreateAccountState() == tutao.tutanota.ctrl.RegistrationViewModel.PROCESS_STATE_NOT_RUNNING), css: { invalid: codeInputStatus().type == 'invalid' }, value: code, valueUpdate: 'input'"/>
											</div>
											<label for="registrationCodeInput" class="recordStatus", data-bind="css: codeInputStatus().type, lang: codeInputStatus().text"></label>
											<label for="registrationCodeInput" class="recordInfo", data-bind="lang: 'codeInputInfo_msg', params: { '$': mobileNumber() }"></label>
											<div class="simplebutton" data-bind="click: backToStartPage, text: '(' + tutao.lang('change_action') + ')'"></div>
										</div>
									</div>
	
									<div class="record">
										<div class="recordName"></div>
										<div class="formAction">
											<button id="submitRegistration2" type="submit" data-bind="css: { disabled: !isCreateAccountPossible()}, lang: 'createAccount_action'"></button>
											<label for="submitRegistration2" class="recordStatus" data-bind="css: createAccountStatus().type">
												<div class="progressBg" class="defaultMargin dataField">
													<div class="progressFg" data-bind="style: { width: (100 - getKeyGenerationProgress()) + '%' }"></div>
												</div>
												<div class="createAccountStatus" data-bind="lang: createAccountStatus().text"></div>
											</label>
											<label for="submitRegistration2" class="recordInfo" data-bind="lang: 'createAccountInfo_msg'"></label>
										</div>
									</div>
								</form>						
							<!-- /ko -->
						<!-- /ko -->
						<!-- ko if: tutao.tutanota.util.ClientDetector.getDeviceType() == tutao.tutanota.util.ClientDetector.DEVICE_TYPE_IPHONE || tutao.tutanota.util.ClientDetector.getDeviceType() == tutao.tutanota.util.ClientDetector.DEVICE_TYPE_IPAD -->
							<span data-bind="lang: 'browserNoKeygen_msg'"></span><br>
							<ul>
								<li><a target="_blank" href="http://www.google.com/chrome">Google Chrome</a></li>
								<li><a target="_blank" href="http://http://www.mozilla.org/de/firefox">Mozilla Firefox</a></li>
								<li><a target="_blank" href="http://windows.microsoft.com/de-DE/internet-explorer/download-ie">Microsoft Internet Explorer 10</a></li>
							</ul>
							<br><span data-bind="lang: 'thanks_msg'"></span><br><span data-bind="lang: 'claim_label'"></span>
						<!-- /ko -->
					</div>
				</div>
				<div id="welcomePicture"><div></div></div>
			</div>
		</div>
		
<<<<<<< HEAD
		<div id="externalLogin" class="login" data-bind="with: tutao.locator.externalLoginViewModel, visible: tutao.locator.viewManager.getActiveView() == tutao.locator.externalLoginView">
			<div class="loginContent">
				<div class="loginArea">
					<div data-bind="visible: errorMessageId(), lang: errorMessageId()"></div>
					<div data-bind="visible: !errorMessageId()">
						<label data-bind="lang: userMessageId()"></label>
						<div class="recordContainer" data-bind="foreach: phoneNumbers">
							<div class="record">
								<div class="recordData">
									<button class="recordValue" data-bind="text: tutao.lang('sendPasswordTo_action') + getMaskedNumber(), css: { disabled: !$parent.sendSmsAllowed() }, fastClick: $parent.sendSms"></button>
									<label class="recordStatus" data-bind="css: $parent.getSendSmsStatus(getNumber()).type, lang: $parent.getSendSmsStatus(getNumber()).text"></label>
								</div>
							</div>
						</div>
						<form class="recordContainer" data-bind="submit: checkEnteredPassword">
							<div class="record">								
								<div class="recordData">
									<input id="externalMailPasswordInput" class="loginTextInput recordValue" type="password" autocorrect="off" autocapitalize="none" autocomplete="off" spellcheck="false" data-bind="value: password, valueUpdate: 'input', hasfocus: passphraseFieldFocused"/>
									<label for="externalMailPasswordInput" class="recordStatus" data-bind="css: passwordStatus().type, lang: passwordStatus().text"></label>
								</div>
							</div>
							<div class="record">								
								<div class="recordData">
									<div class="recordValue">
										<input id="storePasswordCheckbox" type="checkbox" data-bind="checked: storePassword" />
										<label for="storePasswordCheckbox" data-bind="lang: 'storePassword_action'"></label>
									</div>
									<label for="storePasswordCheckbox" class="recordInfo" data-bind="lang: 'onlyPrivateComputer_msg'"></label>
								</div>
							</div>
							<div class="record">								
								<div class="formAction">
									<button id="showMailButton" data-bind="text: tutao.lang('showMail_action'), css: { disabled: !showMailAllowed() }, fastClick: checkEnteredPassword, attr: { alt: tutao.lang('showMail_action')}"></button>
									<label for="showMailButton" class="recordStatus" data-bind="css: showMailStatus().type, lang: showMailStatus().text"></label>
								</div>
							</div>
						</form>
					</div>
=======
		<div id="notFound" class="login" data-bind="slideView: tutao.locator.viewManager.getActiveView() == tutao.locator.notFoundView">
			<div class="messageWrapper">
				<div class="infoMessage">
					<h1>404</h1>
					<div data-bind="lang: 'notFound404_msg'"></div>
>>>>>>> ff431193
				</div>
			</div>
		</div>

		<div id="dbContent" class="content" data-bind="slideView: tutao.locator.viewManager.getActiveView() == tutao.locator.dbView">
			<div id="dbSelectionColumn" class="viewColumn" data-bind="with: tutao.locator.dbViewModel">
				<div id="dbSelectors">
					<form data-bind="submit: function() { showSelected(); }">
						<input class="dbSelector" type="text" placeholder="version" data-bind="value: version"></input><br>
						<select class="dbSelector" data-bind="options: applications, optionsText: 'name', value: application"></select><br>
						<select class="dbSelector" data-bind="options: types, optionsText: 'name', value: type"></select><br>
						<input class="dbSelector" type="text" placeholder="list id" data-bind="value: listId, visible: type().type == 'LIST_ELEMENT_TYPE'"></input><br>
						<input class="dbSelector" type="text" placeholder="id" data-bind="value: id"></input><br>
						<button class="dbSelector" data-bind="click: function() { showSelected(); }">show</button><br>
						<button class="dbSelector" data-bind="visible: showRootButton(), click: function() { showRoot(); }">root</button><br>
						<button class="dbSelector" data-bind="visible: showVersionsButton(), click: function() { showSelectedVersions() }">versions</button>
					</form>
					<button data-bind="click: function() { showLast(); }">back</button>
					<button data-bind="visible: showMorePossible(), click: function() { showMore(); }">more</button>
				</div>
			</div>

			<div id="dbInstancesColumn" class="viewColumn" data-bind="with: tutao.locator.dbViewModel">
				<div id="dbInnerInstancesColumn">
					<div id="dbInstances">
						<!-- ko if: getCurrentInstance() -->
							<!-- ko ifnot: getCurrentInstance().instance instanceof Array -->
								<div class="instanceType" data-bind="text: getTypeAbbreviation(getCurrentInstance().type.type) + ' ' + getCurrentInstance().type.name + ((getCurrentInstance().version) ? (' version ' + getCurrentInstance().version) : '')"></div>
								<div data-bind="template: { name: 'type-template', data: { instance: getCurrentInstance().instance, type: getCurrentInstance().type } }"></div>
							<!-- /ko -->
							<!-- ko if: getCurrentInstance().instance instanceof Array -->
								<div class="instanceType" data-bind="text: getTypeAbbreviation(getCurrentInstance().type.type) + ' ' + getCurrentInstance().type.name + ' (' + getCurrentInstance().instance.length + ')'"></div>
								<!-- ko foreach: getCurrentInstance().instance -->
									<div data-bind="template: { name: 'type-template', data: { instance: $data, type: $parent.getCurrentInstance().type } }"></div>
								<!-- /ko -->
							<!-- /ko -->
						<!-- /ko -->
						<!-- ko ifnot: getCurrentInstance() -->
							<br>
							<div>no selection</div>
						<!-- /ko -->
					</div>
				</div>
			</div>
		</div>

		<div id="logContent" class="content" data-bind="slideView: tutao.locator.viewManager.getActiveView() == tutao.locator.logView">
			<div id="logSelectionColumn" class="viewColumn" data-bind="with: tutao.locator.logViewModel">
				<div id="logSelectors">
					<fieldset>
    					<legend>Visible Columns</legend>
    						<label><input type="checkbox" data-bind="checked: showLevel"> Level</label>
							<label><input type="checkbox" data-bind="checked: showDate"> Date</label>
							<label><input type="checkbox" data-bind="checked: showServer"> Server</label>
							<label><input type="checkbox" data-bind="checked: showUserId"> UserId</label>
							<label><input type="checkbox" data-bind="checked: showUrl"> URL</label>
							<label><input type="checkbox" data-bind="checked: showAgent"> Agent</label>
							<label><input type="checkbox" data-bind="checked: showLogger"> Logger</label>
							<label><input type="checkbox" data-bind="checked: showSource"> Source</label>
							<label><input type="checkbox" data-bind="checked: showThread"> Thread</label>
							<label><input type="checkbox" data-bind="checked: showMessage"> Message</label>
					</fieldset>
					<label>show current <input type="checkbox" data-bind="checked: showCurrent"></input></label>
					<br>
					<input class="logSelector" type="date" data-bind="value: untilDate, enable: !showCurrent()"></input>
					<input class="logSelector" type="text" data-bind="value: untilTime, enable: !showCurrent()"></input>
					<br>
					<button data-bind="enable: showNewerPossible(), click: showNewer">newer</button>
					<button data-bind="enable: showOlderPossible(), click: showOlder">older</button>
					<button data-bind="click: function() { showMore(); }">more</button>
					<label>limit <input class="logSelector" type="text" data-bind="value: maxCount"></input></label>
				</div>
			</div>

			<div id="logEventsColumn" class="viewColumn" data-bind="with: tutao.locator.logViewModel">
				<div id="logInnerEventsColumn">
					<div id="logEvents">
						<table>
						   <thead>
      							<tr>
									<!-- ko if: showLevel --><th class="mini" title="Level">L</th><!-- /ko -->
									<!-- ko if: showDate --><th class="medium">Date</th><!-- /ko -->
									<!-- ko if: showServer --><th class="mini" title="Server">S</th><!-- /ko -->
									<!-- ko if: showUserId --><th class="medium">UserId</th><!-- /ko -->
									<!-- ko if: showUrl --><th class="medium">URL</th><!-- /ko -->
									<!-- ko if: showAgent --><th class="medium">Agent</th><!-- /ko -->
									<!-- ko if: showLogger --><th class="small">Logger</th><!-- /ko -->
									<!-- ko if: showSource --><th class="medium">Source</th><!-- /ko -->
									<!-- ko if: showThread --><th class="small">Thread</th><!-- /ko -->
									<!-- ko if: showMessage --><th>Message</th><!-- /ko -->
								</tr>
   							</thead>
   							<tbody data-bind="foreach: logEntries">
      							<tr>
								    <!-- ko if: $parent.showLevel --><td class="center" data-bind="text: getLevel(), css: getLevel()"></td><!-- /ko -->
								    <!-- ko if: $parent.showDate --><td class="center" data-bind="text: tutao.tutanota.util.Formatter.formatTimeMillis(getDate())"></td><!-- /ko -->
									<!-- ko if: $parent.showServer --><td class="center" data-bind="text: getServer()"></td><!-- /ko -->
									<!-- ko if: $parent.showUserId --><td class="center" data-bind="text: getUserId()"></td><!-- /ko -->
									<!-- ko if: $parent.showUrl --><td class="medium" data-bind="text: getUrl(), attr: { title: getUrl() }"></td><!-- /ko -->
									<!-- ko if: $parent.showAgent --><td class="medium" data-bind="text: getAgent(), attr: { title: getAgent() }"></td><!-- /ko -->
									<!-- ko if: $parent.showLogger --><td class="small" data-bind="text: getLogger(), attr: { title: getLogger() }"></td><!-- /ko -->
									<!-- ko if: $parent.showSource --><td class="medium" data-bind="text: getSource(), attr: { title: getSource() }"></td><!-- /ko -->
									<!-- ko if: $parent.showThread --><td class="small" data-bind="text: getThread(), attr: { title: getThread() }"></td><!-- /ko -->
									<!-- ko if: $parent.showMessage --><td class="message"><pre data-bind="text: getMessage()"></pre></td><!-- /ko -->
								</tr>
							</tbody>
						</table>
					</div>
				</div>
			</div>
		</div>

		<div id="monitorContent" class="content" data-bind="slideView: tutao.locator.viewManager.getActiveView() == tutao.locator.monitorView">
			<div id="monitorSelectionColumn" class="viewColumn" data-bind="with: tutao.locator.monitorViewModel">
				<div id="monitorSelectors">
					<form data-bind="submit: refreshVisibleCounters">
						<select class="monitorSelector" data-bind="options: diagramViews, optionsText: 'name', value: diagramView"></select><br>
						<input class="monitorSelector" type="text" placeholder="owner id" data-bind="value: owner, visible: (diagramView().name != 'none' && diagramView().name != 'global')"></input><br>
					</form>
				</div>
			</div>

			<div id="monitorCountersColumn" class="viewColumn" data-bind="with: tutao.locator.monitorViewModel">
				<div id="monitorInnerCountersColumn">
					<div id="monitorCountersData">
						<!-- ko if: diagramView().name != "none" -->
							<div id="monitorCounters">
								<!-- ko foreach: diagramView().groups -->
									<div class="row" data-bind="click: function() { tutao.locator.monitorViewModel.showDiagram($data); }">
										<div class="heading cell" data-bind="text: name"></div>
										<div class="cell"></div>
										<div class="cell"></div>
									</div>
									<!-- ko foreach: monitors -->
										<!-- ko if: owner != 'servers' -->
											<div class="row" data-bind="click: function() { tutao.locator.monitorViewModel.showDiagram($parent); }">
												<div class="cell" data-bind="text: monitor"></div>
												<div class="cell" data-bind="text: owner"></div>
												<div class="cell" data-bind="text: counter"></div>
											</div>
										<!-- /ko -->
										<!-- ko if: owner == 'servers' -->
											<!-- ko foreach: tutao.locator.monitorViewModel.serverIds -->
												<div class="row" data-bind="click: function() { tutao.locator.monitorViewModel.showDiagram($parents[1]); }">
													<div class="cell" data-bind="text: $parent.monitor"></div>
													<div class="cell" data-bind="text: 'server_' + $data.index"></div>
													<div class="cell" data-bind="text: $parent.counter"></div>
												</div>
											<!-- /ko -->
										<!-- /ko -->
									<!-- /ko -->
								<!-- /ko -->
							</div>
							<button class="refreshCounters" data-bind="fastClick: refreshVisibleCounters">refresh</button>
						<!-- /ko -->
					</div>
				</div>
			</div>

			<div id="monitorDiagramColumn" class="viewColumn" data-bind="with: tutao.locator.monitorViewModel">
				<div id="monitorInnerDiagramColumn">
					<div id="monitorDiagramData">
						<!-- ko if: diagramGroup -->
							<div id="monitorDiagram"></div>
							<div id="monitorTable">
								<div class="tableMonitorRow">
									<div class="tableHeading tableCell">Monitor</div>
									<div class="tableHeading tableCell">Count</div>
									<div class="tableHeading tableCell">Avg</div>
									<div class="tableHeading tableCell">Min</div>
									<div class="tableHeading tableCell">Max</div>
									<!-- ko if: tableRows().length > 0 && tableRows()[0].valid != null -->
										<div class="tableHeading tableCell">Valid %</div>
									<!-- /ko -->
								</div>
								<!-- ko foreach: tableRows -->
									<div class="tableMonitorRow">
										<div class="tableCell" data-bind="text: name"></div>
										<div class="tableCell" data-bind="text: count"></div>
										<div class="tableCell" data-bind="text: avg"></div>
										<div class="tableCell" data-bind="text: min"></div>
										<div class="tableCell" data-bind="text: max"></div>
										<!-- ko if: valid != null -->
											<div class="tableCell" data-bind="text: valid"></div>
										<!-- /ko -->
									</div>
								<!-- /ko -->
							</div>
							<label>current <input type="checkbox" data-bind="checked: showCurrent"></input></label>
    						<input class="monitorSelector" placeholder="end date" type="date" data-bind="value: untilDate, enable: !showCurrent()"></input>
							<input class="monitorSelector" placeholder="end time" type="text" data-bind="value: untilTime, enable: !showCurrent()"></input>
							<select class="monitorSelector" data-bind="options: ranges, optionsText: 'name', value: range"></select>
							<button class="refreshDiagram" data-bind="fastClick: refreshDiagram">refresh</button>
						<!-- /ko -->
					</div>
				</div>
			</div>
		</div>

		<div id="configContent" class="content" data-bind="slideView: tutao.locator.viewManager.getActiveView() == tutao.locator.configView">
			<div id="configColumn" class="viewColumn" data-bind="with: tutao.locator.configViewModel">
				<div id="configInnerColumn">
					<div id="configData">
						<!-- ko if: config() -->
							<div id="configValues">
								<!-- ko foreach: getSortedLongValues() -->
									<div>
										<span data-bind="text: name"></span>
										<input type="text" data-bind="value: value"></input>
									</div>
								<!-- /ko -->
								<!-- ko foreach: getSortedStringValues() -->
									<div>
										<span data-bind="text: name"></span>
										<input type="text" data-bind="value: value"></input>
									</div>
								<!-- /ko -->
								<!-- ko foreach: getSortedUserLists() -->
									<div>
										<span data-bind="text: name"></span>
										<input type="text" data-bind="value: value"></input>
									</div>
								<!-- /ko -->
							</div>
							<button data-bind="fastClick: loadConfig">load</button>
							<button data-bind="fastClick: storeConfig">store</button>
						<!-- /ko -->
					</div>
				</div>
			</div>
		</div>

		<!-- ko if:  tutao.locator.viewManager.getActiveView() == tutao.locator.customerView -->
		<div id="customerContent" class="content" data-bind="with: new tutao.tutanota.ctrl.CustomerViewModel()">
			<div id="customerMenuColumn" class="viewColumn">
				<div id="customerMenuInnerColumn">
					<div id="customerMenuData">
						<div>
							<div class="menuAction switch" data-bind="fastClick: listFreeCustomers">list free customers</div>
							<div class="menuAction switch" data-bind="fastClick: listStarterCustomers">list starter customers</div>
							<div class="menuAction switch" data-bind="fastClick: listPremiumCustomers">list premium customers</div>
							<div class="menuAction switch" data-bind="fastClick: listRegistrationData">list registrationData</div>
						</div>
					</div>
				</div>
			</div>
			<div id="customerListColumn" class="viewColumn">
			<!-- ko if: displayed() == 'listCustomers' -->
				<div id="customerListInnerColumn" data-bind="with: customerListViewModel">
					<div id="customers">
						<table>
						   <thead>
      							<tr>
									<th class="small">ID</th>
									<th class="medium">Name</th>
									<th class="medium">Domain</th>
									<th class="medium">Address</th>
								</tr>
   							</thead>
   							<tbody data-bind="foreach: customers">
      							<tr>
								    <td class="small" data-bind="text: getId()"></td>
									<td class="medium" data-bind="text: getCompany()"></td>
									<td class="medium" data-bind="text: getDomain()"></td>
									<td class="medium" data-bind="text: getInvoiceAddress()"></td>
								</tr>
							</tbody>
						</table>
					</div>
				</div>
			<!-- /ko -->

			<!-- ko if: displayed() == 'listRegistrationData' -->
				<div id="registrationDataInnerColumn" data-bind="with: registrationDataListViewModel">
					<div id="registrationData">
						<table>
						   <thead>
      							<tr>
									<th class="small">ID</th>
									<th class="medium">company</th>
									<th class="medium">type</th>
									<th class="medium">state</th>
									<th class="medium">email user name</th>
									<th class="medium">mobile number</th>
									<th class="medium">invoice address</th>
									<th class="medium">domain</th>
									<th class="medium">mail address</th>
									<th class="mini" title="Action">A</th>
								</tr>
   							</thead>
   							<tbody>
								<!-- ko foreach: registrationDataList -->
      							<tr>
								    <td class="small"><a target="_blank" data-bind="attr: {href: $parent.getUrl(getId()[1])}">Link</a></td>
									<td class="medium" data-bind="text: getCompany()"></td>
									<td class="medium" data-bind="text: $parent.getAccountTypeName(getAccountType())"></td>
									<td class="medium" data-bind="text: $parent.getStateName(getState())"></td>
									<td class="medium" data-bind="text: getGroupName()"></td>
									<td class="medium" data-bind="text: getMobilePhoneNumber()"></td>
									<td class="medium" data-bind="text: getInvoiceAddress()"></td>
									<td class="medium" data-bind="text: getDomain()"></td>
									<td class="medium" data-bind="text: getMailAddress()"></td>
									<td class="mini"><a data-bind="click: $parent.remove">D</a></td>
								</tr>
								<!-- /ko -->
								<tr>
								    <td class="small"></td>
									<td class="medium"><input class="inputField" type="text" data-bind="value: company"></input></td>
									<td class="medium"><select class="inputField" data-bind="options: accountTypes, optionsText: 'name', optionsValue: 'id', value: selectedAccountType"></select></td>
									<td class="medium">initial</td>
									<td class="medium"><input class="inputField" type="text" data-bind="value: groupName"></input></td>
									<td class="medium"><input class="inputField" type="text" data-bind="value: mobilePhoneNumber"></input></td>
									<td class="medium"><textarea class="inputField" rows="4" data-bind="value: invoiceAddress"></textarea></td>
									<td class="medium"><input class="inputField" type="text" data-bind="value: domain"></input></td>
									<td class="medium"><input class="inputField" type="text" data-bind="value: mailAddress"></input></td>
									<td class="mini"><a data-bind="click: add">A</a></td>
								</tr>
							</tbody>
						</table>
					</div>
				</div>
			<!-- /ko -->
			</div>
		</div>
		<!-- /ko -->

		<div id="settingsContent" class="content" data-bind="slideView: tutao.locator.viewManager.getActiveView() == tutao.locator.settingsView">
			<div id="settingsColumn" class="viewColumn" data-bind="with: tutao.locator.settingsViewModel">
				<div id="settingsInnerColumn">
					<div id="settingsData">
						<div data-bind="foreach: getSettings()">
							<div class="menuItem" data-bind="css: { active: ($data == $parent.displayed()) }, fastClick: function() { $parent.show($data); }">
								<div class="text" data-bind="lang: $parent.getSettingsTextId($data)"></div>
							</div>
						</div>
					</div>
				</div>
			</div>
			<div id="changeSettingsColumn" class="viewColumn" data-bind="with: tutao.locator.settingsViewModel">
				<div id="changeSettingsInnerColumn">
					<div id="changeSettingsData">
						<div>
							<div class="heading" data-bind="lang: getSettingsTextId(displayed())"></div>
							<!-- ko if: displayed() == tutao.tutanota.ctrl.SettingsViewModel.DISPLAY_ACCOUNT_SETTINGS -->
								<div id="changePasswordData" data-bind="with: new tutao.tutanota.ctrl.AccountSettingsViewModel()">
									<div class="recordContainer wide" data-bind="foreach: records, form: true">
										<div class="record" data-bind="template: { name: 'displayedRecord-template', data: $data }"></div>
									</div>
								</div>
							<!-- /ko -->
							<!-- ko if: displayed() == tutao.tutanota.ctrl.SettingsViewModel.DISPLAY_SECURITY_SETTINGS -->
								<div id="changePasswordData" data-bind="with: new tutao.tutanota.ctrl.SecuritySettingsViewModel()">
									<div class="recordContainer wide" data-bind="foreach: records, form: true">
										<div class="record" data-bind="template: { name: 'displayedRecord-template', data: $data }"></div>
									</div>
								</div>
							<!-- /ko -->
							<!-- ko if: displayed() == tutao.tutanota.ctrl.SettingsViewModel.DISPLAY_CHANGE_PASSWORD -->
								<div id="changePasswordData" data-bind="with: new tutao.tutanota.ctrl.ChangePasswordViewModel()">
									<div data-bind="if: overallState() == 'checking'">
										<img src="graphics/busy.gif" />
									</div>
									<div data-bind="if: overallState() == 'notAllowed'">
										<div data-bind="lang: 'pwChangeInvalidTooManyChangeAttempts_msg'"></div>
									</div>
									<div data-bind="if: overallState() == 'serverNotReachable'">
										<div data-bind="lang: 'serverNotReachable_msg'"></div>
									</div>
									
									<form class="recordContainer wide" data-bind="if: overallState() == 'allowed', submit: function() { setTimeout(function() { confirm(); }, 0); }, form: true">
										<div class="record">
											<label for="oldpassword" class="recordName" data-bind="lang: 'oldPassword_label'"></label>
											<div class="recordData">
												<div class="recordValue">
													<input class="inputField wide" id="oldpassword" type="password" data-bind="enable: (state.getState() == 'EnterPasswords'), css: oldPasswordStatus().type, value: oldPassword, valueUpdate: 'input', event: { change: checkOldPassword }"></input>
												</div>
												<label for="oldpassword" class="recordStatus" data-bind="css: oldPasswordStatus().type, lang: oldPasswordStatus().text"></label>
											</div>
										</div>
										<div class="record">
											<label for="newpassword" class="recordName" data-bind="lang: 'newPassword_label'"></label>
											<div class="recordData">
												<div class="recordValue">
													<input id="newpassword" class="inputField wide" type="password" data-bind="enable:  (state.getState() == 'EnterPasswords'), value: password1, valueUpdate: 'input', css: getPassword1Status().type"/>
												</div>
												<label for="newpassword" class="recordStatus" data-bind="css: getPassword1Status().type">
													<div class="pwStrengthBg" class="defaultMargin dataField" data-bind="attr: {title: tutao.lang('pwStrength_title') }">
														<div class="pwStrengthFg" data-bind="style: { width: (100 - Math.max(10, getPasswordStrength())) + '%' }"></div>
													</div>
													<div class="password1Status" data-bind="css: getPassword1Status().type, lang: getPassword1Status().text"></div>
												</label>
												<div class="recordInfo"><a target="_blank" data-bind="lang: 'goodPassphrase_action', attr: { href: tutao.lang('securePasswords_link') }" tabindex="-1"></a></div>
											</div>
										</div>
										<div class="record">
											<label for="newpassword2" class="recordName"></label>
											<div class="recordData">
												<div class="recordValue">
													<input id="newpassword2" class="inputField wide" type="password" data-bind="enable:  (state.getState() == 'EnterPasswords'), value: password2, valueUpdate: 'input', css: getPassword2Status().type"/>
												</div>
												<label for="newpassword2" class="recordStatus", data-bind="css: getPassword2Status().type, lang: getPassword2Status().text"></label>
											</div>
										</div>
										<div class="record" data-bind="visible: codeNeeded">
											<label for="passwordVerficationCode" class="recordName" data-bind="lang: 'code_label'"></label>
											<div class="recordData">
												<div class="recordValue">
													<input id="passwordVerficationCode" class="inputField wide" type="text" data-bind="enable: (state.getState() == 'EnterCode'), css: { invalid: state.getState() == 'VerifyCodeFailed' }, value: code, valueUpdate: 'input'" />
												</div>
												<label id="passwordVerficationCode" class="recordStatus" data-bind="css: codeStatus().type, lang: codeStatus().text"></label>
											</div>
										</div>
										<div class="record">
											<div class="recordName"></div>
											<div class="formAction">
												<button id="submitPasswordChange" type="submit" data-bind="css: { disabled: !confirmPossible() }, lang: changePasswordButtonTextId()"></button>
												<label for="submitPasswordChange" class="recordStatus" data-bind="css: changePasswordStatus().type, lang: changePasswordStatus().text, params: changePasswordStatus().params"></label>
											</div>
										</div>
									</form>
								</div>
							<!-- /ko -->
						</div>
					</div>
				</div>
			</div>
		</div>
		
	</div><!-- end of viewContainer -->
	<div data-bind="template: { name: 'viewButtonBar-template',  data: tutao.locator.viewManager.getActiveView() }"></div>
	
	<div id="feedback" class="modalDialog" data-bind="with: tutao.locator.feedbackViewModel, fadeVisible: tutao.locator.feedbackViewModel.showDialog">
		<div>
			<span class="close" data-bind="click: close, attr: {alt: tutao.lang('close_alt') }" >X</span>
			<h2 data-bind="lang: 'feedback_label'"></h2>
			<p data-bind="lang: 'screenshot_msg'"></p>
			<textarea rows="3" data-bind="value: message"></textarea>
			<button class="barButton" data-bind="click: function() { setTimeout(function() { sendFeedback(); }, 0); }, lang: 'send_action'"></button>
		</div>
	</div>

	<header id="main" data-bind="with: tutao.locator.viewManager, visible: tutao.locator.viewManager.isUserLoggedIn()">
		<div class="logoPathBackground"></div>
		<!-- <select id="fontSelector" data-bind="options: tutao.locator.fontViewModel.fonts, value: tutao.locator.fontViewModel.font, valueUpdate: 'keyup'"></select>-->		
		<!-- <select id="themeSelector" data-bind="options: tutao.locator.themeViewModel.themes, value: tutao.locator.themeViewModel.theme"></select> -->
		<menu>
			<ul id="menu_list">
				<!-- ko if: isInternalUserLoggedIn() -->
					<!-- ko if: getActiveView() == tutao.locator.dbView || getActiveView() == tutao.locator.monitorView || getActiveView() == tutao.locator.logView  || getActiveView() == tutao.locator.configView  || getActiveView() == tutao.locator.customerView -->
						<li>
							<div class="menu_link" data-bind="fastClick: function(data, event) { setTimeout(function() { tutao.locator.navigator.logs(); }, 0); }">
								<div class="menu_image"><div class="imgButton search"></div></div>
								<div class="menu_text">logs</div>
							</div>
						</li>
						<li>
							<div class="menu_link" data-bind="fastClick: function(data, event) { setTimeout(function() { tutao.locator.navigator.db(); }, 0); }">
								<div class="menu_image"><div class="imgButton search"></div></div>
								<div class="menu_text">db</div>
							</div>
						</li>
						<li>
							<div class="menu_link" data-bind="fastClick: function(data, event) { setTimeout(function() { tutao.locator.navigator.monitor(); }, 0); }">
								<div class="menu_image"><div class="imgButton search"></div></div>
								<div class="menu_text">monitor</div>
							</div>
						</li>
						<li>
							<div class="menu_link" data-bind="fastClick: function(data, event) { setTimeout(function() { tutao.locator.navigator.config(); }, 0); }">
								<div class="menu_image"><div class="imgButton search"></div></div>
								<div class="menu_text">config</div>
							</div>
						</li>
						<li>
							<div class="menu_link" data-bind="fastClick: function(data, event) { setTimeout(function() { tutao.locator.navigator.customer(); }, 0); }">
								<div class="menu_image"><div class="imgButton search"></div></div>
								<div class="menu_text">customers</div>
							</div>
						</li>
					<!-- /ko -->
					<!-- ko ifnot: getActiveView() == tutao.locator.dbView || getActiveView() == tutao.locator.monitorView || getActiveView() == tutao.locator.logView || getActiveView() == tutao.locator.configView || getActiveView() == tutao.locator.customerView -->
						<!-- ko if: (tutao.locator.userController.getLoggedInUser().getAccountType() != tutao.entity.tutanota.TutanotaConstants.ACCOUNT_TYPE_STARTER) -->
							<li>
								<!-- ko if: getActiveView() == tutao.locator.mailView -->
									<div class="menu_link" data-bind="fastClick: function(data, event) { setTimeout(function() { tutao.locator.navigator.newMail(); }, 0); }">
										<div class="menu_image"><div class="imgButton mail-new" data-bind="attr: {title: tutao.lang('newMail_alt')}"></div></div>
										<div class="menu_text" data-bind="lang: 'new_label'"></div>
									</div>
								<!-- /ko -->
								<!-- ko ifnot: getActiveView() == tutao.locator.mailView -->
									<div class="menu_link" data-bind="fastClick: function(data, event) { setTimeout(function() { tutao.locator.navigator.mail(); }, 0); }">
										<div class="menu_image"><div class="imgButton mail" data-bind="attr: {title: tutao.lang('emails_alt')}"></div></div>
										<div class="menu_text" data-bind="lang: 'emails_label'"></div>
									</div>
								<!-- /ko -->
							</li>
							<li>
								<!-- ko if: getActiveView() == tutao.locator.contactView -->
									<div class="menu_link" data-bind="fastClick: function(data, event) { setTimeout(function() { tutao.locator.navigator.newContact(); }, 0); }">
										<div class="menu_image"><div class="imgButton contact-new" data-bind="attr: {title: tutao.lang('newContact_alt')}"></div></div>
										<div class="menu_text" data-bind="lang: 'new_label'"></div>
									</div>
								<!-- /ko -->
								<!-- ko ifnot: getActiveView() == tutao.locator.contactView -->
									<div class="menu_link" data-bind="fastClick: function(data, event) { setTimeout(function() { tutao.locator.navigator.contact(); }, 0); }">
										<div class="menu_image"><div class="imgButton contact" data-bind="attr: {title: tutao.lang('contacts_alt')}"></div></div>
										<div class="menu_text" data-bind="lang: 'contacts_label'"></div>
									</div>
								<!-- /ko -->
							</li>
							<li>
								<div class="menu_link" data-bind="fastClick: function() { setTimeout(function() { tutao.tutanota.gui.alert(tutao.lang('featureNotAvailable_msg')); }, 0); }">
									<div class="menu_image"><div class="imgButton calendar" data-bind="attr: {title: tutao.lang('calendar_alt')}"><time id="day" data-bind="text: new Date().getDate(), attr: { datetime: tutao.tutanota.util.Formatter.dateToDashString(new Date()) }"></time></div></div>
									<div class="menu_text" data-bind="lang: 'calendar_label'"></div>
								</div>
							</li>
						<!-- /ko -->
						<li>
							<div class="menu_link" data-bind="fastClick: function() { setTimeout(function() { tutao.locator.navigator.settings(); }, 0); }">
								<div class="menu_image"><div class="imgButton settings" data-bind="attr: {title: tutao.lang('settings_alt')}"></div></div>
								<div class="menu_text" data-bind="lang: 'settings_label'"></div>
							</div>
						</li>
					<!-- /ko -->
				<!-- /ko -->
				<!-- ko if: tutao.tutanota.util.ClientDetector.getSupportedType() == tutao.tutanota.util.ClientDetector.SUPPORTED_TYPE_SUPPORTED -->
					<li>
						<div class="menu_link" data-bind="fastClick: function() { setTimeout(function() { tutao.locator.feedbackViewModel.open(); }, 0); }">
							<div class="menu_image"><div class="imgButton feedback" data-bind="attr: {title: tutao.lang('feedback_alt')}"></div></div>
							<div class="menu_text" data-bind="lang: 'feedback_label'"></div>
						</div>
					</li>
				<!-- /ko -->
				<!-- ko if: isUserLoggedIn() -->
					<li>
						<div class="menu_link" data-bind="fastClick: function() { setTimeout(function() { tutao.locator.navigator.login(); }, 0); }">
							<div class="menu_image"><div class="imgButton logout" data-bind="attr: {title: tutao.lang('logout_alt')}"></div></div>
							<div class="menu_text" data-bind="lang: 'logout_label'"></div>
						</div>
					</li>
				<!-- /ko -->
			</ul>
		</menu>
	</header>
</script>

	<script type="text/html" id="displayedRecord-template">
		<label class="recordName" data-bind="lang: nameTextId"></label>
		<div class="recordData">
			<div class="recordValue" data-bind="text: valueObservable"></div>
			<label class="recordInfo" data-bind="lang: infoTextId"></label>
		</div>
	</script>

	<script type="text/html" id="buttonBar-template">
		<div class="buttonBar">
			<div class="outerButtons" data-bind="style: { right: (hasMoreButton()) ? '55px' : '0px' }">
				<div class="innerButtons" data-bind="domInit: domButtons">
					<!-- ko foreach: visibleButtons() --><button data-bind="text: getLabel(), fastClick: click" tabindex="1000"></button><!-- /ko -->
					<div style="clear: right;"></div>
				</div>
			</div>
			<button class="moreButton" data-bind="text: '+', fastClick: showMore, visible: hasMoreButton()"></button>
			<div style="height: 45px"></div>
		</div>
	</script>
	
	<script type="text/html" id="viewButtonBar-template">
		<!-- ko if: $data != null -->
			<div class="leftViewButton imgButton leftIndicator" data-bind="fadeVisible: isShowNeighbourColumnPossible(true), fastClick: function() { showNeighbourColumn(true); }"></div>
			<div class="rightViewButton imgButton rightIndicator" data-bind="fadeVisible: isShowNeighbourColumnPossible(false), fastClick: function() { showNeighbourColumn(false); }"></div>
		<!-- /ko -->
	</script>

	<!-- use only with the DropdownViewModel -->
	<script type="text/html"  id="dropdown-template">
		<div class="dropDownWrapper" data-bind="visible: selectVisible(), css: {selected: selectActive}">
			<!-- use foreach with options to avoid multiple selections bug on iPhone (see http://stackoverflow.com/questions/12802896/knockout-js-select-list-acting-erratically-on-ios and
				https://github.com/SteveSanderson/knockout/issues/472) Even the custom isolatedOptions binding does not work in our case (see http://www.knockmeout.net/2012/06/knockoutjs-performance-gotcha-3-all-bindings.html),
				but looping through options works (see jsfiddle references from knockmeout: http://jsfiddle.net/rniemeyer/QjVNX/) -->
			<select data-bind="value: selectedId, hasfocus: selectActive">
			 	<!-- ko foreach: options -->
    				<option data-bind="attr: { value: $data.id }, text: $data.name"></option>
    			<!-- /ko -->
			</select>
		</div>
		<input type="text" autocorrect="off" autocapitalize="none" autocomplete="off" spellcheck="false" data-bind="visible: !selectVisible(), value: customValueObservable, hasfocus: inputActive"></input>
	</script>
	
	<!-- use only with the BubbleInputViewModel -->
	<script type="text/html"  id="bubbleinput-template">
		<div class="bubbleInput">
			<div class="input" tabindex="-1" data-bind="css: {focus: vm.active}, fastClick: vm.setInputActive, event: {mousedown: vm.setInputActive}">
				<div class="inputContainer">
					<!-- must be written in one line, otherwise spaces are inserted between bubbles and between input field -->
					<!-- ko foreach: vm.bubbles --><span class="bubble" data-bind="text: text, css: {selected: selected}, class: state, fastClick: invertSelection"></span><!-- /ko --><!-- prevent the click event on the input from bubbling to the inputWrapper as this would reset the selection --><div><input type="email" data-bind="domInit: vm.setInputField, value: vm.inputValue, valueUpdate: 'input', hasfocus: vm.inputActive, fastClick: function() {}, clickBubble: false, event: {keydown: vm.handleKey, blur: vm.inputFieldBlurFired}, attr: {'tabindex': tabindex}" autocorrect="off" autocapitalize="none" autocomplete="off" spellcheck="false"></input></div>
				</div>
				<!-- ko if: vm.bubbleHandler.buttonCss() -->
					<div class="buttonContainer" data-bind="fastClick: vm.bubbleHandler.buttonClick">
						<div class="imgButton" data-bind="css: vm.bubbleHandler.buttonCss"></div>
					</div>
				<!-- /ko -->
			</div>
			<div class="autocompletebox" data-bind="foreach: vm.suggestions, css: {hidden: vm.suggestions().length === 0 || !vm.active()}">
				<div class="autocompleteEntry" data-bind="text: text, fastClick: $parent.vm.acceptSuggestion, event: {mousedown: $parent.vm.suggestionMousedownFired}, css: {selected: $parent.vm.selectedSuggestion() == $data}"></div>
			</div>
		</div>
	</script>
	
	<script type="text/html"  id="files-template">
			<div class="files" data-bind="foreach: { data: files }">
				<div class="file" data-bind="fastClick: function() { $parent.fileViewModel.downloadFile($data) }, attr: { title: getName() }">
					<div class="mimeImage">
						<img onerror="this.src='graphics/mime/file.png';" data-bind="attr: {src: $parent.fileViewModel.getFileTypeImage($data)}">
					</div>
					<div class="fileName" data-bind="text: getName()"></div>
					<div class="fileSize" data-bind="text: '(' + tutao.tutanota.util.Formatter.formatFileSize(getSize()) + ')'"></div>
				</div>
			</div>
	</script>
	
	<script type="text/html"  id="type-template">
		<div class="instance">
			<!-- ko if: type.versioned -->
				<div class="attribute">
					<div class="attributeType"></div>
					<div class="attributeName">_versions</div>
					<div class="attributeValue reference" data-bind="text: ((instance._id instanceof Array) ? instance._id[1] : instance._id), click: function() { tutao.locator.dbViewModel.showVersionInfosByInstance(type, instance); }"></div>
				</div>
			<!-- /ko -->
			<!-- ko foreach: { data: type.values } -->
				<div class="attribute">
					<div class="attributeType" data-bind="text: tutao.locator.dbViewModel.getTypeAbbreviation(type) + ' (' + tutao.locator.dbViewModel.getTypeAbbreviation(cardinality) + ')'"></div>
					<div class="attributeName" data-bind="text: name"></div>
					<!-- ko if: name == '_id' && $parent.instance[name] instanceof Array -->
						<div class="attributeValue">
							<span class="reference" data-bind="text: $parent.instance[name][0], click: function() { tutao.locator.dbViewModel.showInstance($parent.type, $parent.instance[name][0], null); }"></span>,<span data-bind="text: $parent.instance[name][1]"></span>
						</div>
					<!-- /ko -->
					<!-- ko if: name == '_permissions' -->
						<div class="attributeValue reference" data-bind="text: $parent.instance[name], click: function() { tutao.locator.dbViewModel.showInstance(tutao.locator.dbViewModel.getType(tutao.locator.dbViewModel.applications()[0], 'Permission'), $parent.instance[name], null); }"></div>
					<!-- /ko -->
					<!-- ko if: (name == 'versionData' && $parent.type.name == "VersionInfo" && $parent.instance[name] != "") -->
						<div class="attributeValue reference" data-bind="text: $parent.instance[name], click: function() { tutao.locator.dbViewModel.showVersion($parent.instance); }"></div>
					<!-- /ko -->
					<!-- ko if: name != '_permissions' && !(name == '_id' && $parent.instance[name] instanceof Array) && !(name == 'versionData' && $parent.type.name == "VersionInfo" && $parent.instance[name] != "") -->
						<div class="attributeValue" data-bind="text: $parent.instance[name]"></div>
					<!-- /ko -->
				</div>
			<!-- /ko -->
			<!-- ko foreach: { data: type.associations } -->
				<div class="attribute">
					<div class="attributeType" data-bind="text: tutao.locator.dbViewModel.getTypeAbbreviation(type) + ' (' + tutao.locator.dbViewModel.getTypeAbbreviation(cardinality) + ')'"></div>
					<div class="attributeName" data-bind="text: name"></div>
					<!-- ko if: type == 'AGGREGATION' -->
						<!-- ko if: cardinality == 'ZeroOrOne' || cardinality == 'One' -->
							<!-- ko if: $parent.instance[name] == null -->
								<div class="attributeValue"></div>
							<!-- /ko -->
							<!-- ko if: $parent.instance[name] != null -->
								<div class="attributeValue" data-bind="template: { name: 'type-template', data: { instance: $parent.instance[name], type: tutao.locator.dbViewModel.getType(tutao.locator.dbViewModel.getCurrentInstance().type.app, refType) } }"></div>
							<!-- /ko -->
						<!-- /ko -->
						<!-- ko if: cardinality == 'Any' -->
							<div class="attributeValue" data-bind="foreach: $parent.instance[name]">
								<div data-bind="template: { name: 'type-template', data: { instance: $data, type: tutao.locator.dbViewModel.getType(tutao.locator.dbViewModel.getCurrentInstance().type.app, $parent.refType) } }"></div>
							</div>
						<!-- /ko -->
					<!-- /ko -->
					<!-- ko if: type == 'ELEMENT_ASSOCIATION' -->
						<!-- ko if: cardinality == 'ZeroOrOne' || cardinality == 'One' -->
							<div class="attributeValue reference" data-bind="text: $parent.instance[name], click: function() { tutao.locator.dbViewModel.showReference(refType, null, $parent.instance[name]); }"></div>
						<!-- /ko -->
						<!-- ko if: cardinality == 'Any' -->
							<div class="attributeValue">
								<!-- ko foreach: $parent.instance[name] -->
									<div class="reference" data-bind="text: $data, click: function() { tutao.locator.dbViewModel.showReference($parent.refType, null, $data); }"></div>
								<!-- /ko -->
							</div>
						<!-- /ko -->
					<!-- /ko -->	
					<!-- ko if: type == 'LIST_ELEMENT_ASSOCIATION' -->
						<!-- ko if: cardinality == 'ZeroOrOne' || cardinality == 'One' -->
							<!-- ko if: $parent.instance[name] == null -->
								<div class="attributeValue"></div>
							<!-- /ko -->		
							<!-- ko if: $parent.instance[name] != null -->
								<div class="attributeValue reference" data-bind="text: $parent.instance[name][0] + ',' + $parent.instance[name][1], click: function() { tutao.locator.dbViewModel.showReference(refType, $parent.instance[name][0], $parent.instance[name][1]); }"></div>
							<!-- /ko -->
						<!-- /ko -->
						<!-- ko if: cardinality == 'Any' -->
							<div class="attributeValue">
								<!-- ko foreach: $parent.instance[name] -->
									<div class="reference" data-bind="text: $data[0] + ',' + $data[1], click: function() { tutao.locator.dbViewModel.showReference($parent.refType, $data[0], $data[1]); }"></div>
								<!-- /ko -->
							</div>
						<!-- /ko -->
					<!-- /ko -->
					<!-- ko if: type == 'LIST_ASSOCIATION' -->
						<div class="attributeValue reference" data-bind="text: $parent.instance[name], click: function() { tutao.locator.dbViewModel.showReference(refType, $parent.instance[name], null); }"></div>
					<!-- /ko -->
				</div>
			<!-- /ko -->
		</div>
	</script>
</body>
</html><|MERGE_RESOLUTION|>--- conflicted
+++ resolved
@@ -231,8 +231,6 @@
 	<script type="text/javascript" src="generated/entity/tutanota/ContactSocialId.js"></script>
 	<script type="text/javascript" src="generated/entity/tutanota/ContactSocialIdEditable.js"></script>
 	<script type="text/javascript" src="generated/entity/tutanota/ConversationEntry.js"></script>
-	<script type="text/javascript" src="generated/entity/tutanota/ConversationKeyInfo.js"></script>
-	<script type="text/javascript" src="generated/entity/tutanota/CreateExternalRecipientData.js"></script>
 	<script type="text/javascript" src="generated/entity/tutanota/CreateFileData.js"></script>
 	<script type="text/javascript" src="generated/entity/tutanota/CreateFileReturn.js"></script>
 	<script type="text/javascript" src="generated/entity/tutanota/CreateFolderData.js"></script>
@@ -1121,7 +1119,7 @@
 									</div>
 								</div>
 							</div>
-							<form class="recordContainer wide" data-bind="submit: showMail, form: true">
+							<form class="recordContainer wide" data-bind="submit: checkEnteredPassword, form: true">
 								<div class="record">								
 									<label for="externalMailPasswordInput" class="recordName" data-bind="lang: 'password_label'"></label>
 									<div class="recordData">
@@ -1142,7 +1140,7 @@
 								<div class="record">	
 									<div class="recordName"></div>							
 									<div class="formAction">
-										<button id="showMailButton" data-bind="text: tutao.lang('showMail_action'), css: { disabled: !showMailAllowed() }, fastClick: showMail, attr: { alt: tutao.lang('showMail_action')}"></button>
+										<button id="showMailButton" data-bind="text: tutao.lang('showMail_action'), css: { disabled: !showMailAllowed() }, fastClick: checkEnteredPassword, attr: { alt: tutao.lang('showMail_action')}"></button>
 										<label for="showMailButton" class="recordStatus" data-bind="css: showMailStatus().type, lang: showMailStatus().text"></label>
 									</div>
 								</div>
@@ -1327,52 +1325,11 @@
 			</div>
 		</div>
 		
-<<<<<<< HEAD
-		<div id="externalLogin" class="login" data-bind="with: tutao.locator.externalLoginViewModel, visible: tutao.locator.viewManager.getActiveView() == tutao.locator.externalLoginView">
-			<div class="loginContent">
-				<div class="loginArea">
-					<div data-bind="visible: errorMessageId(), lang: errorMessageId()"></div>
-					<div data-bind="visible: !errorMessageId()">
-						<label data-bind="lang: userMessageId()"></label>
-						<div class="recordContainer" data-bind="foreach: phoneNumbers">
-							<div class="record">
-								<div class="recordData">
-									<button class="recordValue" data-bind="text: tutao.lang('sendPasswordTo_action') + getMaskedNumber(), css: { disabled: !$parent.sendSmsAllowed() }, fastClick: $parent.sendSms"></button>
-									<label class="recordStatus" data-bind="css: $parent.getSendSmsStatus(getNumber()).type, lang: $parent.getSendSmsStatus(getNumber()).text"></label>
-								</div>
-							</div>
-						</div>
-						<form class="recordContainer" data-bind="submit: checkEnteredPassword">
-							<div class="record">								
-								<div class="recordData">
-									<input id="externalMailPasswordInput" class="loginTextInput recordValue" type="password" autocorrect="off" autocapitalize="none" autocomplete="off" spellcheck="false" data-bind="value: password, valueUpdate: 'input', hasfocus: passphraseFieldFocused"/>
-									<label for="externalMailPasswordInput" class="recordStatus" data-bind="css: passwordStatus().type, lang: passwordStatus().text"></label>
-								</div>
-							</div>
-							<div class="record">								
-								<div class="recordData">
-									<div class="recordValue">
-										<input id="storePasswordCheckbox" type="checkbox" data-bind="checked: storePassword" />
-										<label for="storePasswordCheckbox" data-bind="lang: 'storePassword_action'"></label>
-									</div>
-									<label for="storePasswordCheckbox" class="recordInfo" data-bind="lang: 'onlyPrivateComputer_msg'"></label>
-								</div>
-							</div>
-							<div class="record">								
-								<div class="formAction">
-									<button id="showMailButton" data-bind="text: tutao.lang('showMail_action'), css: { disabled: !showMailAllowed() }, fastClick: checkEnteredPassword, attr: { alt: tutao.lang('showMail_action')}"></button>
-									<label for="showMailButton" class="recordStatus" data-bind="css: showMailStatus().type, lang: showMailStatus().text"></label>
-								</div>
-							</div>
-						</form>
-					</div>
-=======
 		<div id="notFound" class="login" data-bind="slideView: tutao.locator.viewManager.getActiveView() == tutao.locator.notFoundView">
 			<div class="messageWrapper">
 				<div class="infoMessage">
 					<h1>404</h1>
 					<div data-bind="lang: 'notFound404_msg'"></div>
->>>>>>> ff431193
 				</div>
 			</div>
 		</div>

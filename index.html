--- conflicted
+++ resolved
@@ -196,10 +196,6 @@
 	<script type="text/javascript" src="generated/entity/sys/MembershipAddData.js"></script>
 	<script type="text/javascript" src="generated/entity/sys/OutgoingShare.js"></script>
 	<script type="text/javascript" src="generated/entity/sys/Permission.js"></script>
-<<<<<<< HEAD
-=======
-	<script type="text/javascript" src="generated/entity/sys/PreRegistrationData.js"></script>
->>>>>>> da893d40
 	<script type="text/javascript" src="generated/entity/sys/PublicKeyData.js"></script>
 	<script type="text/javascript" src="generated/entity/sys/PublicKeyReturn.js"></script>
 	<script type="text/javascript" src="generated/entity/sys/RegistrationData.js"></script>
@@ -1208,46 +1204,42 @@
 			</div> -->
 		</div>
 
-        <div id="pre_registration" class="login" data-bind="with: tutao.locator.registrationVerifyDomainViewModel, slideView: tutao.locator.viewManager.getActiveView() == tutao.locator.registrationVerifyDomainView">
+        <div id="pre_registration" class="login" data-bind="with: tutao.locator.preRegistrationViewModel, slideView: tutao.locator.viewManager.getActiveView() == tutao.locator.preRegistrationView">
             <div class="welcomeContainer">
                 <div class="panel">
                     <div class="content">
                         <h1 data-bind="lang: 'registrationHeadline_msg', params: { '$': getRegistrationType() }"></h1>
                         <h2 data-bind="lang: 'registrationSubHeadline1_msg'"></h2>
-                        <!-- ko if: state() != tutao.tutanota.ctrl.RegistrationVerifyDomainViewModel.PROCESS_STATE_FINISHED -->
-                            <form class="recordContainer wide" data-bind="submit: verifyDomain, form: true">
-                                <div class="record">
-                                    <label for="registrationDomain" class="recordName" data-bind="lang: 'domain_label'"></label>
-                                    <div class="recordData">
-                                        <div class="recordValue">
-                                            <input class="inputField wide" id="registrationDomain" type="text" data-bind="enable: isFormEditable(), value: domain, valueUpdate: 'input', hasfocus: domainFieldFocused"></input>
-                                        </div>
-                                        <label for="registrationDomain" class="recordInfo" data-bind="lang: 'domainInfo_msg'"></label>
+
+                        <form class="recordContainer wide" data-bind="submit: verifyDomain, form: true">
+                            <div class="record">
+                                <label for="registrationDomain" class="recordName" data-bind="lang: 'domain_label'"></label>
+                                <div class="recordData">
+                                    <div class="recordValue">
+                                        <input class="inputField wide" id="registrationDomain" type="text" data-bind="enable: isFormEditable(), value: domain, valueUpdate: 'input', hasfocus: domainFieldFocused"></input>
                                     </div>
+                                    <label for="registrationDomain" class="recordInfo" data-bind="lang: 'domainInfo_msg'"></label>
                                 </div>
-                                <div class="record">
-                                    <label for="currentMailAddress" class="recordName" data-bind="lang: 'currentMailAddress_label'"></label>
-                                    <div class="recordData">
-                                        <div class="recordValue">
-                                            <label for="mailAddress" class="recordStatus" data-bind="css: currentMailAddressStatus().type, lang: currentMailAddressStatus().text"></label>
-                                            <input class="inputField wide" id="currentMailAddress" type="text" data-bind="enable: isFormEditable(), css: currentMailAddressStatus().type, value: currentMailAddressPrefix, valueUpdate: 'input'"></input><span data-bind="text: '@' + domain()"></span>
-                                        </div>
-                                        <label for="currentMailAddress" class="recordStatus" data-bind="css: currentMailAddressStatus().type, lang: currentMailAddressStatus().text"></label>
-                                        <label for="currentMailAddress" class="recordInfo" data-bind="lang: 'currentMailAddressInfo_msg', params: { '$1': domain(), '$2': domain() }"></label>
+                            </div>
+                            <div class="record">
+                                <label for="currentMailAddress" class="recordName" data-bind="lang: 'currentMailAddress_label'"></label>
+                                <div class="recordData">
+                                    <div class="recordValue">
+                                        <label for="mailAddress" class="recordStatus" data-bind="css: currentMailAddressStatus().type, lang: currentMailAddressStatus().text"></label>
+                                        <input class="inputField wide" id="currentMailAddress" type="text" data-bind="enable: isFormEditable(), css: currentMailAddressStatus().type, value: currentMailAddressPrefix, valueUpdate: 'input'"></input><span data-bind="text: '@' + domain()"></span>
                                     </div>
+                                    <label for="currentMailAddress" class="recordStatus" data-bind="css: currentMailAddressStatus().type, lang: currentMailAddressStatus().text"></label>
+                                    <label for="currentMailAddress" class="recordInfo" data-bind="lang: 'currentMailAddressInfo_msg', params: { '$1': domain(), '$2': domain() }"></label>
                                 </div>
-                                <div class="record">
-                                    <div class="recordName"></div>
-                                    <div class="formAction">
-                                        <button id="submitPreRegistration" type="submit" data-bind="css: { disabled: !isVerifyDomainPossible() }, lang: 'verifyDomain_action'"></button>
-                                        <label for="submitPreRegistration" class="recordStatus" data-bind="css: verifyDomainStatus().type, lang: verifyDomainStatus().text"></label>
-                                    </div>
+                            </div>
+                            <div class="record">
+                                <div class="recordName"></div>
+                                <div class="formAction">
+                                    <button id="submitPreRegistration" type="submit" data-bind="css: { disabled: !isVerifyDomainPossible() }, lang: 'verifyDomain_action'"></button>
+                                    <label for="submitPreRegistration" class="recordStatus" data-bind="css: verifyDomainStatus().type, lang: verifyDomainStatus().text"></label>
                                 </div>
-                            </form>
-                        <!-- /ko -->
-                        <!-- ko if: state() == tutao.tutanota.ctrl.RegistrationVerifyDomainViewModel.PROCESS_STATE_FINISHED -->
-                            <div class="infoMessage" data-bind="lang: getFinishedMessage(), params: { '$1': getMailAddress(), '$2': domain() }"></div>
-                        <!-- /ko -->
+                            </div>
+                        </form>
                     </div>
                 </div>
                 <div id="welcomePicture"><div></div></div>
@@ -1274,7 +1266,7 @@
 										<label class="recordName" data-bind="lang: 'company_label'"></label>
 										<div class="recordData">
 											<div class="recordValue">
-                                                <input class="inputField wide" id="companyName" type="text" data-bind="enable: isFormEditable(), value: companyName"></input>
+												<div id="companyName" data-bind="text: companyName"></div>
 											</div>
 										</div>
 									</div>
@@ -1282,7 +1274,7 @@
 										<label class="recordName" data-bind="lang: 'invoiceAddress_label'"></label>
 										<div class="recordData">
 											<div class="recordValue">
-                                                <textarea class="inputField wide" id="companyName" rows="3" data-bind="enable: isFormEditable(), value: invoiceAddress"></textarea>
+												<div id="invoiceAddress" data-bind="text: invoiceAddress"></div>
 											</div>
 										</div>
 									</div>
@@ -1726,7 +1718,7 @@
 				</div>
 			</div>
 			<div id="customerListColumn" class="viewColumn">
-			<!-- ko if: (displayed() == 'listFreeCustomers') || (displayed() == 'listStarterCustomers') || (displayed() == 'listPremiumCustomers') -->
+			<!-- ko if: displayed() == 'listCustomers' -->
 				<div id="customerListInnerColumn" data-bind="with: customerListViewModel">
 					<div id="customers">
 						<table>
@@ -1738,12 +1730,12 @@
 									<th class="medium">Address</th>
 									<th class="small">Creation time</th>
 									<th class="medium">Test end time</th>
-									<th class="medium">Activation time</th>
+									<th class="small">Activation time</th>
 								</tr>
    							</thead>
-   							<tbody data-bind="foreach: editableCustomerInfos">
+   							<tbody data-bind="foreach: customers">
       							<tr>
-								    <td class="small" data-bind="text: getCustomerInfo().getCustomer()"></td>
+								    <td class="small" data-bind="text: getCustomer().getId()"></td>
 									<td class="medium" data-bind="text: company, attr: {title: company}"></td>
 									<td class="small" data-bind="text: domain, attr: {title: domain}"></td>
 									<td class="medium" data-bind="text: invoiceAddress, attr: {title: invoiceAddress}"></td>
@@ -1752,10 +1744,7 @@
 										<input type="date" data-bind="dateInput: testEndTime"></input>
 										<div class="simplebutton" data-bind="click: function() { $parent.updateTestEndTime($data); }">update</div>
 									</td>
-									<td class="medium">
-										<input type="date" data-bind="dateInput: activationTime"></input>
-										<div class="simplebutton" data-bind="click: function() { $parent.updateActivationTime($data); }">update</div>
-									</td>
+									<td class="small" data-bind="simpleDate: activationTime"></td>
 								</tr>
 							</tbody>
 						</table>
@@ -1770,9 +1759,7 @@
 						   <thead>
       							<tr>
 									<th class="small">ID</th>
-                                    <th class="small">sent</th>
 									<th class="medium">company</th>
-                                    <th class="medium">lang</th>
 									<th class="medium">type</th>
 									<th class="medium">state</th>
 									<th class="medium">email user name</th>
@@ -1787,9 +1774,7 @@
 								<!-- ko foreach: registrationDataList -->
       							<tr>
 								    <td class="small"><a target="_blank" data-bind="attr: {href: $parent.getUrl(getId()[1])}">Link</a></td>
-                                    <td class="small" data-bind="attr: {title: getDomainVerificationMailSentOn() != null ? tutao.tutanota.util.Formatter.formatDateTime(getDomainVerificationMailSentOn()) : ''}"><a data-bind="click: $parent.sentDomainVerificationMail, text: getDomainVerificationMailSentOn() != null"></a></td>
 									<td class="medium" data-bind="text: getCompany()"></td>
-                                    <td class="medium" data-bind="text: getLanguage()"></td>
 									<td class="medium" data-bind="text: $parent.getAccountTypeName(getAccountType())"></td>
 									<td class="medium" data-bind="text: $parent.getStateName(getState())"></td>
 									<td class="medium" data-bind="text: getGroupName()"></td>
@@ -1802,9 +1787,7 @@
 								<!-- /ko -->
 								<tr>
 								    <td class="small"></td>
-                                    <td class="small"></td>
 									<td class="medium"><input class="inputField" type="text" data-bind="value: company"></input></td>
-                                    <td class="small"><select class="inputField" data-bind="options: ['de', 'en'], value: language"></select></td>
 									<td class="medium"><select class="inputField" data-bind="options: accountTypes, optionsText: 'name', optionsValue: 'id', value: selectedAccountType"></select></td>
 									<td class="medium">initial</td>
 									<td class="medium"><input class="inputField" type="text" data-bind="value: groupName"></input></td>

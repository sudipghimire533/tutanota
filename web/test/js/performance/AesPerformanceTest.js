"use strict";


var numberOfSmallAmountTests = 10000;
var smallAmountPlainText = "1234567890";
var bigAmountPlainTextSizeBytes = 1024 * 1024 * 5;


var runTest = function (resultLines) {
    var testFunctions = [

        Sjcl_AES_128_CBC_BigAmount,

        Sjcl_AES_256_GCM_BigAmount,
        WebCrypto_AES_256_GCM_BigAmount,
        AsmCrypto_AES_256_GCM_BigAmount,
        //ForgeCrypto_AES_256_GCM_BigAmount, crashes on on ios devices

        // too bad performance: Sjcl_AES_256_CBC_BigAmount,
        WebCrypto_AES_256_CBC_BigAmount,
        AsmCrypto_AES_256_CBC_BigAmount,
        //ForgeCrypto_AES_256_CBC_BigAmount, crashes on on ios devices

        Sjcl_AES_128_CBC_SmallAmount,

        Sjcl_AES_256_GCM_SmallAmount,
        WebCrypto_AES_256_GCM_SmallAmount,
        AsmCrypto_AES_256_GCM_SmallAmount,
        ForgeCrypto_AES_256_GCM_SmallAmount,

        Sjcl_AES_256_CBC_SmallAmount,
        WebCrypto_AES_256_CBC_SmallAmount,
        AsmCrypto_AES_256_CBC_SmallAmount,
        ForgeCrypto_AES_256_CBC_SmallAmount
        ];

    return Promise.each(testFunctions, function(testFunction) {
       return testFunction(resultLines);
    });
};

var Sjcl_AES_128_CBC_BigAmount = function (resultLines) {
    return _testBigAmount(resultLines, "Sjcl_AES_128_CBC", new tutao.native.CryptoBrowser());
};

var Sjcl_AES_128_CBC_SmallAmount = function (resultLines) {
    return _testSmallAmount(resultLines, "Sjcl_AES_128_CBC", new tutao.crypto.SjclAes());
};

var Sjcl_AES_256_GCM_SmallAmount = function (resultLines) {
    return _testSmallAmount(resultLines, "Sjcl_AES_256_GCM_PAD", new tutao.crypto.SjclAesGcm());
};

var Sjcl_AES_256_GCM_BigAmount = function (resultLines) {
    return _testBigAmount(resultLines, "Sjcl_AES_256_GCM_PAD", new tutao.crypto.SjclAesGcm());
};

var Sjcl_AES_256_CBC_SmallAmount = function (resultLines) {
    return _testSmallAmount(resultLines, "Sjcl_AES_256_CBC_HMAC", new tutao.crypto.SjclAesCbc());
};

var Sjcl_AES_256_CBC_BigAmount = function (resultLines) {
    return _testBigAmount(resultLines, "Sjcl_AES_256_CBC_HMAC", new tutao.crypto.SjclAesCbc());
};

var AsmCrypto_AES_256_GCM_BigAmount = function (resultLines) {
    return _testBigAmount(resultLines, "AsmCrypto_AES_256_GCM_PAD", new tutao.crypto.AsmCryptoAesGcm());
};

var AsmCrypto_AES_256_GCM_SmallAmount = function (resultLines) {
    return _testSmallAmount(resultLines, "AsmCrypto_AES_256_GCM_PAD", new tutao.crypto.AsmCryptoAesGcm());
};

var AsmCrypto_AES_256_CBC_BigAmount = function (resultLines) {
    return _testBigAmount(resultLines, "AsmCrypto_AES_256_CBC", new tutao.crypto.AsmCryptoAesCbc());
};

var AsmCrypto_AES_256_CBC_SmallAmount = function (resultLines) {
    return _testSmallAmount(resultLines, "AsmCrypto_AES_256_CBC", new tutao.crypto.AsmCryptoAesCbc());
};

var ForgeCrypto_AES_256_GCM_BigAmount = function (resultLines) {
    return _testBigAmount(resultLines, "ForgeCrypto_AES_256_GCM", new tutao.crypto.ForgeCryptoAesGcm());
};

var ForgeCrypto_AES_256_GCM_SmallAmount = function (resultLines) {
    return _testSmallAmount(resultLines, "ForgeCrypto_AES_256_GCM", new tutao.crypto.ForgeCryptoAesGcm());
};

var ForgeCrypto_AES_256_CBC_BigAmount = function (resultLines) {
    return _testBigAmount(resultLines, "ForgeCrypto_AES_256_CBC", new tutao.crypto.ForgeCryptoAesCbc());
};

var ForgeCrypto_AES_256_CBC_SmallAmount = function (resultLines) {
    return _testSmallAmount(resultLines, "ForgeCrypto_AES_256_CBC", new tutao.crypto.ForgeCryptoAesCbc());
};

var WebCrypto_AES_256_GCM_BigAmount = function (resultLines) {
    return _testBigAmount(resultLines, "WebCrypto_AES_256_GCM_PAD", new tutao.crypto.WebCryptoAesGcm());
};

var WebCrypto_AES_256_CBC_BigAmount = function (resultLines) {
    return _testBigAmount(resultLines, "WebCrypto_AES_256_CBC_HMAC", new tutao.crypto.WebCryptoAesCbc());
};

/**
 * Special case as the web crypto API does not allow synchronous calls.
 */
var WebCrypto_AES_256_GCM_SmallAmount = function (resultLines) {
    var facade = new tutao.crypto.WebCryptoAesGcm();
    var testName = "WebCrypto_AES_256_GCM";
    return _runWebCryptoSmallAmountAsync(resultLines, facade, testName);
};

var WebCrypto_AES_256_CBC_SmallAmount = function (resultLines) {
    var facade = new tutao.crypto.WebCryptoAesCbc();
    var testName = "WebCrypto_AES_256_CBC";
    return _runWebCryptoSmallAmountAsync(resultLines, facade, testName);
};


var _runWebCryptoSmallAmountAsync = function(resultLines, facade, testName) {
    var key = facade.generateRandomKey();
    var plainText = "1234567890";

    var localCipherText = null;
    var localWebCryptoKey = null;
    var decryptedPlainText = null;
<<<<<<< HEAD
=======
    updateProgress(testName);
>>>>>>> 3a05e491
    resultLines["small"][testName] = resultLines["small"][testName] || {};

    console.log(testName + "_small");
    progressInfo(testName + "_small"); // add delay for gui to update
    return Promise.delay(50).then(function() {
        return facade.getWebCryptoKey(key).then(function(webCryptoKey) {
            var startEncrypt = Date.now();
            localWebCryptoKey = webCryptoKey;
            var i = 0;
            return tutao.util.FunctionUtils.promiseWhile(function() { return i < numberOfSmallAmountTests; }, function() {
                i++;
                return facade.encryptUtf8(localWebCryptoKey, plainText).then(function(cipherText) {
                    localCipherText = cipherText;
                });
            }).then(function() {
                resultLines["small"][testName]["encrypt"] = resultLines["small"][testName]["encrypt"] || [];
                resultLines["small"][testName]["encrypt"].push((Date.now() - startEncrypt));
            });
        }).then(function() {
            var startDecrypt = Date.now();
            var i = 0;
            return tutao.util.FunctionUtils.promiseWhile(function() { return i < numberOfSmallAmountTests; }, function() {
                i++;
                return facade.decryptUtf8(localWebCryptoKey, localCipherText).then(function(decryptedText) {
                    decryptedPlainText = decryptedText;
                });
            }).then(function() {
                resultLines["small"][testName]["decrypt"] = resultLines["small"][testName]["decrypt"] || [];
                resultLines["small"][testName]["decrypt"].push((Date.now() - startDecrypt));
            });
        }).catch(function(error) {
            console.log(error);
            resultLines["small"][testName]["encrypt"] = resultLines["small"][testName]["encrypt"] || [];
            resultLines["small"][testName]["encrypt"].push("Error");
            resultLines["small"][testName]["decrypt"] = resultLines["small"][testName]["decrypt"] || [];
            resultLines["small"][testName]["decrypt"].push("Error");
        });
    });
};

var _testSmallAmount = function(resultLines, testName, facade) {
<<<<<<< HEAD
    console.log(testName + "_small");
    progressInfo(testName + "_small"); // add delay for gui to update
    return Promise.delay(50).then(function() {
        var key = facade.generateRandomKey();
        var cipherText = null;

        resultLines["small"][testName] = resultLines["small"][testName] || {};

        var start = Date.now();
        for (var i = 0; i < numberOfSmallAmountTests; i++) {
            cipherText = facade.encryptUtf8(key, smallAmountPlainText);
        }
        resultLines["small"][testName]["encrypt"] = resultLines["small"][testName]["encrypt"] || [];
        resultLines["small"][testName]["encrypt"].push((Date.now() - start));
=======
    updateProgress(testName);
    var key = facade.generateRandomKey();
    var cipherText = null;

    resultLines["small"][testName] = resultLines["small"][testName] || {};

    var start = Date.now();
    for (var i=0; i<numberOfSmallAmountTests; i++) {
        cipherText = facade.encryptUtf8(key, smallAmountPlainText);
    }
    resultLines["small"][testName]["encrypt"] = resultLines["small"][testName]["encrypt"] || [];
    resultLines["small"][testName]["encrypt"].push((Date.now() - start));
>>>>>>> 3a05e491

        start = Date.now();
        var decryptedText = null;
        for (i = 0; i < numberOfSmallAmountTests; i++) {
            decryptedText = facade.decryptUtf8(key, cipherText);
        }
        resultLines["small"][testName]["decrypt"] = resultLines["small"][testName]["decrypt"] || [];
        resultLines["small"][testName]["decrypt"].push((Date.now() - start));
    });
};

var _testBigAmount = function(resultLines, testName, facade) {
<<<<<<< HEAD
    console.log(testName + "_big");
    progressInfo(testName + "_big"); // add delay for gui to update
    return Promise.delay(50).then(function() {
        var key = facade.generateRandomKey();
        var plainText = _createArray(bigAmountPlainTextSizeBytes);
        var cipherText = null;
        resultLines["big"][testName] = resultLines["big"][testName] || {};

        var start = Date.now();
        return facade.aesEncrypt(key, plainText).then(function (encrypted) {
            resultLines["big"][testName]["encrypt"] = resultLines["big"][testName]["encrypt"] || [];
            resultLines["big"][testName]["encrypt"].push((Date.now() - start));
            start = Date.now();
            return facade.aesDecrypt(key, encrypted, plainText.length).then(function (decrypted) {
                resultLines["big"][testName]["decrypt"] = resultLines["big"][testName]["decrypt"] || [];
                resultLines["big"][testName]["decrypt"].push((Date.now() - start));
            });
        }).catch(function (error) {
            console.log(error);
            resultLines["big"][testName]["encrypt"] = resultLines["big"][testName]["encrypt"] || [];
            resultLines["big"][testName]["encrypt"].push("Error");
=======
    updateProgress(testName);
    var key = facade.generateRandomKey();
    var plainText = _createArray(bigAmountPlainTextSizeBytes);
    var cipherText = null;
    resultLines["big"][testName] = resultLines["big"][testName] || {};

    var start = Date.now();
    return facade.aesEncrypt(key, plainText).then(function(encrypted) {
        resultLines["big"][testName]["encrypt"] = resultLines["big"][testName]["encrypt"] || [];
        resultLines["big"][testName]["encrypt"].push((Date.now() - start));
        start = Date.now();
        return facade.aesDecrypt(key, encrypted, plainText.length).then(function(decrypted) {
>>>>>>> 3a05e491
            resultLines["big"][testName]["decrypt"] = resultLines["big"][testName]["decrypt"] || [];
            resultLines["big"][testName]["decrypt"].push("Error");
        });
    });
};

var _createArray = function (len) {
    var view = new Uint8Array(len);
    //for (var i = 0; i < len; i++) {
      //  view[i] = tutao.util.EncodingConverter.hexToBytes(tutao.locator.randomizer.generateRandomData(1));
    //}
    return view;
};<|MERGE_RESOLUTION|>--- conflicted
+++ resolved
@@ -126,10 +126,6 @@
     var localCipherText = null;
     var localWebCryptoKey = null;
     var decryptedPlainText = null;
-<<<<<<< HEAD
-=======
-    updateProgress(testName);
->>>>>>> 3a05e491
     resultLines["small"][testName] = resultLines["small"][testName] || {};
 
     console.log(testName + "_small");
@@ -171,7 +167,6 @@
 };
 
 var _testSmallAmount = function(resultLines, testName, facade) {
-<<<<<<< HEAD
     console.log(testName + "_small");
     progressInfo(testName + "_small"); // add delay for gui to update
     return Promise.delay(50).then(function() {
@@ -186,20 +181,6 @@
         }
         resultLines["small"][testName]["encrypt"] = resultLines["small"][testName]["encrypt"] || [];
         resultLines["small"][testName]["encrypt"].push((Date.now() - start));
-=======
-    updateProgress(testName);
-    var key = facade.generateRandomKey();
-    var cipherText = null;
-
-    resultLines["small"][testName] = resultLines["small"][testName] || {};
-
-    var start = Date.now();
-    for (var i=0; i<numberOfSmallAmountTests; i++) {
-        cipherText = facade.encryptUtf8(key, smallAmountPlainText);
-    }
-    resultLines["small"][testName]["encrypt"] = resultLines["small"][testName]["encrypt"] || [];
-    resultLines["small"][testName]["encrypt"].push((Date.now() - start));
->>>>>>> 3a05e491
 
         start = Date.now();
         var decryptedText = null;
@@ -212,7 +193,6 @@
 };
 
 var _testBigAmount = function(resultLines, testName, facade) {
-<<<<<<< HEAD
     console.log(testName + "_big");
     progressInfo(testName + "_big"); // add delay for gui to update
     return Promise.delay(50).then(function() {
@@ -234,20 +214,6 @@
             console.log(error);
             resultLines["big"][testName]["encrypt"] = resultLines["big"][testName]["encrypt"] || [];
             resultLines["big"][testName]["encrypt"].push("Error");
-=======
-    updateProgress(testName);
-    var key = facade.generateRandomKey();
-    var plainText = _createArray(bigAmountPlainTextSizeBytes);
-    var cipherText = null;
-    resultLines["big"][testName] = resultLines["big"][testName] || {};
-
-    var start = Date.now();
-    return facade.aesEncrypt(key, plainText).then(function(encrypted) {
-        resultLines["big"][testName]["encrypt"] = resultLines["big"][testName]["encrypt"] || [];
-        resultLines["big"][testName]["encrypt"].push((Date.now() - start));
-        start = Date.now();
-        return facade.aesDecrypt(key, encrypted, plainText.length).then(function(decrypted) {
->>>>>>> 3a05e491
             resultLines["big"][testName]["decrypt"] = resultLines["big"][testName]["decrypt"] || [];
             resultLines["big"][testName]["decrypt"].push("Error");
         });

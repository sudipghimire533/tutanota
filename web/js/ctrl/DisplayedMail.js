"use strict";

tutao.provide('tutao.tutanota.ctrl.DisplayedMail');

/**
 * This class represents a mail that is currently displayed.
 * @param {tutao.entity.tutanota.Mail} mail The mail.
 * @constructor
 */
tutao.tutanota.ctrl.DisplayedMail = function (mail) {
    tutao.util.FunctionUtils.bindPrototypeMethodsToThis(this);
    this.mail = mail;

    this.bodyText = ko.observable(""); // contains the sanitized body
    this.bodyTextWithoutQuotation = ko.observable("");
    this.bodyTextQuotation = ko.observable("");
    this.bodyTextQuotationVisible = ko.observable(false);

    this.attachments = ko.observableArray(); // contains Files
    this.currentlyDownloadingAttachment = ko.observable(null); // null or a File

    this._contentBlocked = ko.observable(false);

    var self = this;
    var isExternalAnswerPossible = function () {
        return tutao.locator.userController.isExternalUserLoggedIn() && self.mail.getState() == tutao.entity.tutanota.TutanotaConstants.MAIL_STATE_RECEIVED;
    };
    var isInternalUserLoggedIn = function() {
        return tutao.locator.userController.isInternalUserLoggedIn();
    };
    var showReplyAll = function () {
        return tutao.locator.userController.isInternalUserLoggedIn() && self.mail.getToRecipients().length + self.mail.getCcRecipients().length + self.mail.getBccRecipients().length > 1;
    };
    var allowFinalDelete = function () {
        return self.mail.getTrashed() || tutao.locator.mailFolderListViewModel.selectedFolder().isSpamFolder();
    };
    var allowMoveToTrash = function () {
        return !self.mail.getTrashed() && !tutao.locator.mailFolderListViewModel.selectedFolder().isSpamFolder();
    };

    // special
    this.buttons = [];
    this.buttons.push(new tutao.tutanota.ctrl.Button(null, tutao.tutanota.ctrl.Button.ALWAYS_VISIBLE_PRIO, tutao.locator.mailListViewModel.selectPreviousMail, tutao.tutanota.util.ClientDetector.isMobileDevice, false, "selectPreviousMailAction", "upIndicator", null, null, tutao.locator.mailListViewModel.isFirstMailSelected));
    this.buttons.push(new tutao.tutanota.ctrl.Button(null, tutao.tutanota.ctrl.Button.ALWAYS_VISIBLE_PRIO, tutao.locator.mailListViewModel.selectNextMail, tutao.tutanota.util.ClientDetector.isMobileDevice, false, "selectNextMailAction", "downIndicator", null, null, tutao.locator.mailListViewModel.isLastMailSelected));

    // external
    this.buttons.push(new tutao.tutanota.ctrl.Button("replyConfidential_action", 10, function () {
        tutao.locator.mailViewModel.replyMail(self);
    }, isExternalAnswerPossible, false, "replyConfidentialAction", "reply"));

    // internal
    var replyButtons = [
        new tutao.tutanota.ctrl.Button("reply_action", 10, function () {
            tutao.locator.mailViewModel.replyMail(self);
        }, isInternalUserLoggedIn, false, "replyAction", "reply"),

        new tutao.tutanota.ctrl.Button("replyAll_action", 7, function () {
            tutao.locator.mailViewModel.replyAllMail(self);
        }, showReplyAll, false, "replayAllAction", "reply-all"),

        new tutao.tutanota.ctrl.Button("forward_action", 6, function () {
            tutao.locator.mailViewModel.forwardMail(self);
        }, isInternalUserLoggedIn, false, "forwardAction", "forward")
    ];
    if (mail.getState() != tutao.entity.tutanota.TutanotaConstants.MAIL_STATE_DRAFT) {
        if (tutao.tutanota.util.ClientDetector.isMobileDevice()) {
            this.buttons.push(new tutao.tutanota.ctrl.Button("reply_action", 10, function () {
            }, isInternalUserLoggedIn, false, "replyAction", "reply", null, null, null, function () {
                return replyButtons;
            }));
        } else {
            for (var i = 0; i < replyButtons.length; i++) {
                this.buttons.push(replyButtons[i]);
            }
        }
    }

    this.buttons.push(new tutao.tutanota.ctrl.Button("move_action", 9, function () {}, null, false, "moveAction", "moveToFolder", null, null, null, function() {
        var buttons = [];
        tutao.tutanota.ctrl.DisplayedMail.createMoveTargetFolderButtons(buttons, tutao.locator.mailFolderListViewModel.getMailFolders(), [self.mail]);
        var isExternalExportPossible = function () {
            // legacy_ie does not support internally used arraybuffers, legacy_safari does not support download, legacy_android does not support download.
            // we deactivate export for mobile browsers generally because it is useless
            return tutao.tutanota.util.ClientDetector.isSupported() && !tutao.tutanota.util.ClientDetector.isMobileDevice();
        };
        buttons.push(new tutao.tutanota.ctrl.Button("export_action", 7, function () {
            tutao.locator.mailViewModel.exportMail(self);
        }, isExternalExportPossible, false, "exportAction", "download"));
        return buttons;
    }));

    this.buttons.push(new tutao.tutanota.ctrl.Button("delete_action", 8, function () {
        tutao.locator.mailViewModel.deleteMail(self.mail).then(function() {
            tutao.locator.mailListViewModel.disableMobileMultiSelect();
        });
    }, allowMoveToTrash, false, "deleteMailAction", "trash"));

    this.buttons.push(new tutao.tutanota.ctrl.Button("finalDelete_action", 8, function () {
        tutao.locator.mailViewModel.finallyDeleteMail(self).then(function() {
            tutao.locator.mailListViewModel.disableMobileMultiSelect();
        });
    }, allowFinalDelete, false, "finalDeleteMailAction", "trash"));

    // internal
    if (mail.getState() == tutao.entity.tutanota.TutanotaConstants.MAIL_STATE_DRAFT) {
        this.buttons.push(new tutao.tutanota.ctrl.Button("edit_action", 11, function () {
            tutao.locator.mailViewModel.editDraft(self);
        }, null, false, "newMailAction", "mail-new"));
    } else {
        this.buttons.push(new tutao.tutanota.ctrl.Button("newMail_action", 11, tutao.locator.navigator.newMail, isInternalUserLoggedIn, false, "newMailAction", "mail-new"));
    }

    this.buttonBarViewModel = new tutao.tutanota.ctrl.ButtonBarViewModel(this.buttons, null, tutao.tutanota.gui.measureActionBarEntry);
    tutao.locator.mailViewModel.notificationBarViewModel.hideNotification();
};

/**
 * Create buttons for moving a mail to the given folders, including subfolders. If moving an email to one of the folders does not make sense, no button is created for that folder.
 * @param {Array.<tutao.tutanota.ctrl.Button>} buttons The buttons are added to this list.
 * @param {Array.<tutao.tutanota.ctrl.MailFolderViewModel>} folders The folders to add.
 * @param {Array.<tutao.entity.tutanota.Mail>} mails The mails that shall be moved with the buttons. The array must not be empty.
 */
tutao.tutanota.ctrl.DisplayedMail.createMoveTargetFolderButtons = function(buttons, folders, mails) {
    var self = this;
    for (var i=0; i<folders.length; i++) {
        // do not allow moving sent mails to the inbox folder or received mails to the sent folder and their sub-folders
        var skipFolder = false;
        for (var a=0; a<mails.length; a++) {
            if ((mails[a].getState() == tutao.entity.tutanota.TutanotaConstants.MAIL_STATE_SENT && (folders[i].isSpamFolder() || folders[i].isDraftFolder())) ||
                (mails[a].getState() == tutao.entity.tutanota.TutanotaConstants.MAIL_STATE_RECEIVED && (folders[i].isSentFolder() || folders[i].isDraftFolder())) ||
                (mails[a].getState() == tutao.entity.tutanota.TutanotaConstants.MAIL_STATE_DRAFT && !folders[i].isDraftFolder())) {
                skipFolder = true;
                break;
            }
        }
        if (skipFolder) {
            continue;
        }
        // skip the current folder of the mail, but allow sub-folders
        if (folders[i] != tutao.locator.mailFolderListViewModel.selectedFolder()) {
            (function () { // closure to avoid access to mutable variable i
                var folder = folders[i];
                buttons.push(new tutao.tutanota.ctrl.Button("@" + folder.getName(), i, function () {
<<<<<<< HEAD
                    tutao.locator.mailFolderListViewModel.selectedFolder().move(folder, mails).then(function() {
                        tutao.locator.mailListViewModel.disableMobileMultiSelect();
                    });
                }, null, false, "moveAction" + folder.getName(), folder.getIconId()));
=======
                    tutao.locator.mailFolderListViewModel.selectedFolder().move(folder, mails);
                }, null, false, "moveAction" + folder.getName(), folder.getIconId(), folder.getTooltipTextId()));
>>>>>>> cd5d352e
            })();
        }
        // add sub-folders
        tutao.tutanota.ctrl.DisplayedMail.createMoveTargetFolderButtons(buttons, folders[i].subFolders(), mails);
    }
};

tutao.tutanota.ctrl.DisplayedMail.prototype.load = function () {
    var self = this;
    return this._loadBody(true).then(function(){
        // We do not wait for attachment download
        self._loadAttachments();
    });
};


tutao.tutanota.ctrl.DisplayedMail.prototype.toggleQuotationVisible = function () {
    this.bodyTextQuotationVisible(!this.bodyTextQuotationVisible());
};

/**
 * Loads the mail body.
 */
tutao.tutanota.ctrl.DisplayedMail.prototype._loadBody = function (blockExternalContent) {
    var self = this;
    return self.mail.loadBody().then(function (body) {
        var result = tutao.locator.htmlSanitizer.sanitize(body.getText(), blockExternalContent);

        self._contentBlocked(result.externalImages.length > 0);
        if ( self._contentBlocked()){
            tutao.locator.mailViewModel.notificationBarViewModel.showNotification("contentBlocked_msg", function() {
                self._loadBody(false);
            });
        } else if (!self.mail.getEntityHelper().getSessionKey() || !body.getEntityHelper().getSessionKey()) {
            tutao.locator.mailViewModel.notificationBarViewModel.showNotification("corrupted_msg");
        }

        var text = tutao.tutanota.util.Formatter.urlify(result.text);
        self.bodyText(text);
        var split = tutao.locator.mailView.splitMailTextQuotation(self.bodyText());
        self.bodyTextWithoutQuotation(split.text);
        self.bodyTextQuotation(split.quotation);
		// use setTimeout here to make sure the gui is updated
        setTimeout(function() {
            tutao.locator.mailView.addSubmitCheckToMailBody();
        }, 0);
/*        return new Promise(function(resolve, reject) {
            setTimeout(function() {
                resolve();
            }, 1000);
        });
*/
    }).caught(function(e) {
        self.bodyText("error while loading");
        throw e;
    });
};

/**
 * Loads the attached files.
 */
tutao.tutanota.ctrl.DisplayedMail.prototype._loadAttachments = function () {
    var self = this;
    //TODO (timely) implement loading of multiple LET instances
    for (var i = 0; i < this.mail.getAttachments().length; i++) {
        tutao.entity.tutanota.File.load(this.mail.getAttachments()[i]).then(function (file) {
            self.attachments.push(file);
            if (!file.getEntityHelper().getSessionKey()) {
                tutao.locator.mailViewModel.notificationBarViewModel.showNotification("corrupted_msg");
            }
        });
    }
};

/**
 * Offers the user to download the given attachment.
 * @param {tutao.entity.tutanota.File} file The file to download.
 */
tutao.tutanota.ctrl.DisplayedMail.prototype.downloadAttachment = function (file) {
    // do not allow a new download as long as another is running
    if (this.currentlyDownloadingAttachment()) {
        return;
    }
	if (tutao.env.mode == tutao.Mode.App && cordova.platformId == 'ios' && file.getSize() > (7*1024*1024) ) {
		tutao.tutanota.gui.alert(tutao.lang("downloadAttachmentNotPossible_msg"));
	} else {
	    var self = this;
		this.currentlyDownloadingAttachment(file);
		tutao.locator.fileFacade.readFileData(file).then(function (dataFile) {
			return tutao.locator.fileFacade.open(dataFile);
		}).lastly(function (e) {
			self.currentlyDownloadingAttachment(null);
		});
	}
};

/**
 * Offers the user to download all attachments of this mail.
 */
tutao.tutanota.ctrl.DisplayedMail.prototype.downloadAllAttachments = function () {
    return Promise.map(this.attachments(), function (file) {
        return tutao.locator.fileFacade.readFileData(file).then(function (dataFile) {
            return tutao.locator.fileFacade.open(dataFile);
        });
    });
};

/**
 * Provides the image class that shall be shown in the attachment.
 * @param {tutao.entity.tutanota.File} file The file.
 * @return {String} The name of the image.
 */
tutao.tutanota.ctrl.DisplayedMail.prototype.getAttachmentImage = function (file) {
    var busy = (file == this.currentlyDownloadingAttachment());
    return tutao.tutanota.util.FileUtils.getFileTypeImage(file.getName(), busy);
};



/**
 * Creates a bubble from a mail address.
 * @param {tutao.entity.tutanota.MailAddress} mailAddress The mail address.
 * @param {string} meId The id of the text that should be used if the mailAddress is the current user
 * @param {number} defaultInboxRuleField The inbox rule field that shall be shown when creating an inbox rule from this mail address. Must be one of tutao.entity.tutanota.TutanotaConstants.INBOX_RULE_*.
 * @return {tutao.tutanota.ctrl.bubbleinput.Bubble} The bubble.
 */
tutao.tutanota.ctrl.DisplayedMail.prototype.createBubbleFromMailAddress = function(mailAddress, meId, defaultInboxRuleField) {
    var state =  "displayRecipient";
    var label = tutao.locator.mailViewModel.getLabel(mailAddress, meId);
    return new tutao.tutanota.ctrl.bubbleinput.Bubble(mailAddress, ko.observable(label), ko.observable(mailAddress.getAddress()), ko.observable(state), true, function(bubble) {
        // entity is of type tutao.entity.tutanota.MailAddress see createBubbleFromMailAddress
        return tutao.locator.mailViewModel.getSubButtons(bubble.entity.getAddress(), bubble.entity.getName(), defaultInboxRuleField);
    });
};
<|MERGE_RESOLUTION|>--- conflicted
+++ resolved
@@ -141,15 +141,10 @@
             (function () { // closure to avoid access to mutable variable i
                 var folder = folders[i];
                 buttons.push(new tutao.tutanota.ctrl.Button("@" + folder.getName(), i, function () {
-<<<<<<< HEAD
                     tutao.locator.mailFolderListViewModel.selectedFolder().move(folder, mails).then(function() {
                         tutao.locator.mailListViewModel.disableMobileMultiSelect();
                     });
-                }, null, false, "moveAction" + folder.getName(), folder.getIconId()));
-=======
-                    tutao.locator.mailFolderListViewModel.selectedFolder().move(folder, mails);
                 }, null, false, "moveAction" + folder.getName(), folder.getIconId(), folder.getTooltipTextId()));
->>>>>>> cd5d352e
             })();
         }
         // add sub-folders

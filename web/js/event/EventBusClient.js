--- conflicted
+++ resolved
@@ -79,11 +79,7 @@
 tutao.event.EventBusClient.prototype.close = function() {
     console.log("ws close: ", new Date());
     this.terminated = true;
-<<<<<<< HEAD
     if (this._socket) {
-=======
-	if (this._socket) {
->>>>>>> 71ac5486
 		this._socket.close();
 	}
 };
@@ -104,8 +100,6 @@
 
 tutao.event.EventBusClient.prototype._close = function(event) {
 	console.log("ws _close: ", event, new Date());
-<<<<<<< HEAD
-=======
 	if ( tutao.env.mode == tutao.Mode.App && cordova.platformId == "ios" ) {
 		// on ios devices the close event fires when the app comes back to foreground
 		// so try a reconnect immediately. The tryReconnect method is also triggered when
@@ -113,7 +107,6 @@
 		// two events are executed is not defined so we need the tryReconnect in both situations.
 		this.tryReconnect();
 	}
->>>>>>> 71ac5486
     if (!this.terminated) {
         setTimeout(this.tryReconnect, 1000 * this._randomIntFromInterval(30, 100));
     }
@@ -123,11 +116,7 @@
  * Tries to reconnect the websocket if it is not connected.
  */
 tutao.event.EventBusClient.prototype.tryReconnect = function() {
-<<<<<<< HEAD
-    console.log("ws tryReconnect socket state: " + this._socket.readyState);
-=======
 	console.log("ws tryReconnect socket state (CONNECTING=0, OPEN=1, CLOSING=2, CLOSED=3): " + ((this._socket) ? this._socket.readyState: "null"));
->>>>>>> 71ac5486
     if ((this._socket == null || this._socket.readyState == WebSocket.CLOSED) && !this.terminated) {
         this.connect(true);
     }
